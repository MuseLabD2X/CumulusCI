import io
from unittest import mock
import unittest
import zipfile

from cumulusci.core.exceptions import TaskOptionsError
from cumulusci.core.flowrunner import StepSpec
from cumulusci.tasks.salesforce import UpdateDependencies
from cumulusci.tests.util import create_project_config
from .util import create_task


PROJECT_DEPENDENCIES = [
    {
        "zip_url": "http://zipurl",
        "subfolder": "src",
        "namespace_tokenize": "ns",
        "namespace_inject": "ns",
        "namespace_strip": "ns",
        "dependencies": [
            {"namespace": "upgradeddep", "version": "1.1"},
            {"namespace": "samedep", "version": "1.0"},
            {"namespace": "downgradeddep", "version": "1.0"},
            {"namespace": "newdep", "version": "1.0"},
            {
                "repo_owner": "TestOwner",
                "repo_name": "TestRepo",
                "subfolder": "subfolder",
                "ref": "ref",
            },
        ],
    },
    {
        "namespace": "dependsonupgradedbeta",
        "version": "1.0",
        "dependencies": [{"namespace": "upgradedbeta", "version": "1.0 (Beta 2)"}],
    },
]

INSTALLED_PACKAGES = {
    "upgradeddep": "1.0",
    "samedep": "1.0",
    "downgradeddep": "1.1",
    "removeddep": "1.0",
    "upgradedbeta": "1.0 (Beta 1)",
    "dependsonupgradedbeta": "1.0",
}


class TestUpdateDependencies(unittest.TestCase):
    @mock.patch(
        "cumulusci.salesforce_api.metadata.ApiRetrieveInstalledPackages.__call__"
    )
    def test_run_task(self, ApiRetrieveInstalledPackages):
        project_config = create_project_config()
        project_config.get_github_api = mock.Mock()
        project_config.config["project"]["dependencies"] = PROJECT_DEPENDENCIES
        # Default options: allow_newer=True, allow_uninstalls=False
        task = create_task(UpdateDependencies, project_config=project_config)
        ApiRetrieveInstalledPackages.return_value = INSTALLED_PACKAGES
        task.api_class = mock.Mock()
        zf = zipfile.ZipFile(io.BytesIO(), "w")
        task._download_extract_github = mock.Mock(return_value=zf)
        task._download_extract_zip = mock.Mock(return_value=zf)
        # Beta needs to be uninstalled to upgrade, but uninstalls are not allowed
        with self.assertRaises(TaskOptionsError):
            task()

    @mock.patch(
        "cumulusci.salesforce_api.metadata.ApiRetrieveInstalledPackages.__call__"
    )
    def test_run_task_downgrade_allowed(self, ApiRetrieveInstalledPackages):
        project_config = create_project_config()
        project_config.get_github_api = mock.Mock()
        project_config.config["project"]["dependencies"] = PROJECT_DEPENDENCIES
        task = create_task(
            UpdateDependencies,
            {"allow_newer": False, "allow_uninstalls": True},
            project_config=project_config,
        )
        ApiRetrieveInstalledPackages.return_value = INSTALLED_PACKAGES
        task.api_class = mock.Mock()
        zf = zipfile.ZipFile(io.BytesIO(), "w")
        task._download_extract_github = mock.Mock(return_value=zf)
        task._download_extract_zip = mock.Mock(return_value=zf)
        task()
        self.assertEqual(
            [
                {"version": "1.1", "namespace": "upgradeddep"},
                {"version": "1.0", "namespace": "downgradeddep"},
                {"version": "1.0", "namespace": "newdep"},
                {
                    "repo_owner": "TestOwner",
                    "repo_name": "TestRepo",
                    "subfolder": "subfolder",
                    "ref": "ref",
                },
                {
                    "dependencies": [
                        {"version": "1.1", "namespace": "upgradeddep"},
                        {"version": "1.0", "namespace": "samedep"},
                        {"version": "1.0", "namespace": "downgradeddep"},
                        {"version": "1.0", "namespace": "newdep"},
                        {
                            "repo_owner": "TestOwner",
                            "repo_name": "TestRepo",
                            "subfolder": "subfolder",
                            "ref": "ref",
                        },
                    ],
                    "zip_url": "http://zipurl",
                    "subfolder": "src",
                    "namespace_tokenize": "ns",
                    "namespace_inject": "ns",
                    "namespace_strip": "ns",
                },
                {"version": "1.0 (Beta 2)", "namespace": "upgradedbeta"},
                {
                    "version": "1.0",
                    "namespace": "dependsonupgradedbeta",
                    "dependencies": [
                        {"version": "1.0 (Beta 2)", "namespace": "upgradedbeta"}
                    ],
                },
            ],
            task.install_queue,
        )
        self.assertEqual(
            [
                {
                    "version": "1.0",
                    "namespace": "dependsonupgradedbeta",
                    "dependencies": [
                        {"version": "1.0 (Beta 2)", "namespace": "upgradedbeta"}
                    ],
                },
                {"version": "1.0 (Beta 2)", "namespace": "upgradedbeta"},
                {"version": "1.0", "namespace": "downgradeddep"},
            ],
            task.uninstall_queue,
        )
        self.assertEqual(10, task.api_class.call_count)

    @mock.patch(
        "cumulusci.salesforce_api.metadata.ApiRetrieveInstalledPackages.__call__"
    )
    def test_run_task_downgrade_unneeded(self, ApiRetrieveInstalledPackages):
        project_config = create_project_config()
        project_config.get_github_api = mock.Mock()
        project_config.config["project"]["dependencies"] = (
            {"namespace": "package", "version": "1.0"},
        )

        task = create_task(
            UpdateDependencies,
            {"allow_newer": True, "allow_uninstalls": True},
            project_config=project_config,
        )
        ApiRetrieveInstalledPackages.return_value = {"package": "1.1"}

        task.api_class = mock.Mock()
        zf = zipfile.ZipFile(io.BytesIO(), "w")
        task._download_extract_github = mock.Mock(return_value=zf)
        task._download_extract_zip = mock.Mock(return_value=zf)
        task()
        self.assertEqual([], task.install_queue)
        self.assertEqual([], task.uninstall_queue)

    @mock.patch(
        "cumulusci.salesforce_api.metadata.ApiRetrieveInstalledPackages.__call__"
    )
    def test_run_task_downgrade_disallowed(self, ApiRetrieveInstalledPackages):
        project_config = create_project_config()
        project_config.get_github_api = mock.Mock()
        project_config.config["project"]["dependencies"] = (
            {"namespace": "package", "version": "1.0"},
        )

        task = create_task(
            UpdateDependencies,
            {"allow_newer": False, "allow_uninstalls": False},
            project_config=project_config,
        )
        ApiRetrieveInstalledPackages.return_value = {"package": "1.1"}

        task.api_class = mock.Mock()
        zf = zipfile.ZipFile(io.BytesIO(), "w")
        task._download_extract_github = mock.Mock(return_value=zf)
        task._download_extract_zip = mock.Mock(return_value=zf)
        with self.assertRaises(TaskOptionsError):
            task()

    def test_run_task__no_dependencies(self):
        task = create_task(UpdateDependencies)
        api = mock.Mock()
        task.api_class = mock.Mock(return_value=api)
        task()
        api.assert_not_called()

    def test_update_dependency_latest_option_err(self):
        project_config = create_project_config()
        project_config.config["project"]["dependencies"] = [{"namespace": "foo"}]
        task = create_task(UpdateDependencies, project_config=project_config)
        task.options["include_beta"] = True
<<<<<<< HEAD
        task.org_config = mock.Mock()
        task.org_config.save_if_changed.return_value.__enter__ = lambda *args: ...
        task.org_config.save_if_changed.return_value.__exit__ = lambda *args: ...
=======
        task.org_config = mock.Mock(scratch=False)
>>>>>>> 27e4461a

        with self.assertRaises(TaskOptionsError):
            task()

    def test_dependency_no_package_zip(self):
        project_config = create_project_config()
        project_config.config["project"]["dependencies"] = [{"foo": "bar"}]
        task = create_task(UpdateDependencies, project_config=project_config)
        task.org_config = mock.Mock()
        task.org_config.save_if_changed.return_value.__enter__ = lambda *args: ...
        task.org_config.save_if_changed.return_value.__exit__ = lambda *args: ...

        with self.assertRaises(TaskOptionsError) as e:
            task()
        assert "Could not find package for" in str(e.exception)

    def test_run_task__bad_security_type(self):
        project_config = create_project_config()
        project_config.config["project"]["dependencies"] = PROJECT_DEPENDENCIES
        with self.assertRaises(TaskOptionsError):
            create_task(
                UpdateDependencies,
                {"security_type": "BOGUS"},
                project_config,
                mock.Mock(),
            )

    def test_run_task__bad_ignore_dependencies(self):
        project_config = create_project_config()
        project_config.config["project"]["dependencies"] = PROJECT_DEPENDENCIES
        with self.assertRaises(TaskOptionsError):
            create_task(
                UpdateDependencies,
                {"ignore_dependencies": [{"version": "1.3"}, {"namespace": "foo"}]},
                project_config,
                mock.Mock(),
            )

    def test_run_task__metadata_bundle(self):
        project_config = create_project_config()
        project_config.get_github_api = mock.Mock()
        task = create_task(
            UpdateDependencies,
            {
                "dependencies": [
                    {
                        "repo_owner": "SFDO-Tooling",
                        "repo_name": "CumulusCI-Test",
                        "ref": "abcdef",
                        "subfolder": "src",
                        "namespace_tokenize": "ns",
                    }
                ]
            },
            project_config=project_config,
        )
        zf = zipfile.ZipFile(io.BytesIO(), "w")
        task._download_extract_github = mock.Mock(return_value=zf)
        api = mock.Mock()
        task.api_class = mock.Mock(return_value=api)
        task()
        self.assertEqual(
            [
                {
                    "repo_owner": "SFDO-Tooling",
                    "repo_name": "CumulusCI-Test",
                    "ref": "abcdef",
                    "subfolder": "src",
                    "namespace_tokenize": "ns",
                }
            ],
            task.install_queue,
        )
        api.assert_called_once()

    def test_freeze(self):
        task = create_task(
            UpdateDependencies,
            {
                "dependencies": [
                    {
                        "name": "Install Test Product",
                        "namespace": "ns",
                        "version": "1.0",
                    },
                    {
                        "repo_owner": "SFDO-Tooling",
                        "repo_name": "CumulusCI-Test",
                        "ref": "abcdef",
                        "subfolder": "src",
                    },
                ]
            },
        )
        step = StepSpec(1, "test_task", task.task_config, None, task.project_config)
        steps = task.freeze(step)
        self.assertEqual(
            [
                {
                    "is_required": True,
                    "kind": "managed",
                    "name": "Install Test Product",
                    "path": "test_task.1",
                    "step_num": "1.1",
                    "source": None,
                    "task_class": None,
                    "task_config": {
                        "options": {
                            "dependencies": [{"namespace": "ns", "version": "1.0"}],
                            "include_beta": False,
                            "namespaced_org": False,
                            "purge_on_delete": True,
                            "allow_newer": True,
                            "allow_uninstalls": False,
                            "security_type": "FULL",
                        },
                        "checks": [],
                    },
                },
                {
                    "is_required": True,
                    "kind": "metadata",
                    "name": "Deploy src",
                    "path": "test_task.2",
                    "step_num": "1.2",
                    "source": None,
                    "task_class": None,
                    "task_config": {
                        "options": {
                            "dependencies": [
                                {
                                    "ref": "abcdef",
                                    "repo_name": "CumulusCI-Test",
                                    "repo_owner": "SFDO-Tooling",
                                    "subfolder": "src",
                                }
                            ],
                            "include_beta": False,
                            "namespaced_org": False,
                            "purge_on_delete": True,
                            "allow_newer": True,
                            "allow_uninstalls": False,
                            "security_type": "FULL",
                        },
                        "checks": [],
                    },
                },
            ],
            steps,
        )

    def test_flatten(self):
        dependencies = [
            {"namespace": "npe02", "dependencies": [{"namespace": "npe01"}]},
            {"namespace": "npe01"},
        ]
        task = create_task(UpdateDependencies)
        result = task._flatten(dependencies)
        self.assertEqual([{"namespace": "npe01"}, {"namespace": "npe02"}], result)<|MERGE_RESOLUTION|>--- conflicted
+++ resolved
@@ -202,13 +202,9 @@
         project_config.config["project"]["dependencies"] = [{"namespace": "foo"}]
         task = create_task(UpdateDependencies, project_config=project_config)
         task.options["include_beta"] = True
-<<<<<<< HEAD
-        task.org_config = mock.Mock()
+        task.org_config = mock.Mock(scratch=False)
         task.org_config.save_if_changed.return_value.__enter__ = lambda *args: ...
         task.org_config.save_if_changed.return_value.__exit__ = lambda *args: ...
-=======
-        task.org_config = mock.Mock(scratch=False)
->>>>>>> 27e4461a
 
         with self.assertRaises(TaskOptionsError):
             task()
