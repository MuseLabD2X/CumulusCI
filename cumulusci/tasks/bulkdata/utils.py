import datetime
import io
import itertools
import csv

from sqlalchemy import types
from sqlalchemy import event
from sqlalchemy import Column
from sqlalchemy import Integer
from sqlalchemy import Table
from sqlalchemy import Unicode
from sqlalchemy.orm import mapper

from cumulusci.utils import convert_to_snake_case
from cumulusci.core.exceptions import BulkDataException


def BatchIterator(iterator, n=10000):
    while True:
        batch = list(itertools.islice(iterator, n))
        if not batch:
            return

        yield batch


def get_lookup_key_field(lookup, sf_field):
    return lookup.get("key_field", convert_to_snake_case(sf_field))


# Create a custom sqlalchemy field type for sqlite datetime fields which are stored as integer of epoch time
class EpochType(types.TypeDecorator):
    impl = types.Integer

    epoch = datetime.datetime(1970, 1, 1, 0, 0, 0)

    def process_bind_param(self, value, dialect):
        return int((value - self.epoch).total_seconds()) * 1000

    def process_result_value(self, value, dialect):
        if value is not None:
            return self.epoch + datetime.timedelta(seconds=value / 1000)


# Listen for sqlalchemy column_reflect event and map datetime fields to EpochType
@event.listens_for(Table, "column_reflect")
def setup_epoch(inspector, table, column_info):
    if isinstance(column_info["type"], types.DateTime):
        column_info["type"] = EpochType()


<<<<<<< HEAD
class SqlAlchemyMixin:
    def _sql_bulk_insert_from_records(self, conn, table, columns, records):
        table = self.metadata.tables[table]
        # FIXME: we no longer handle the empty case.
        for batch in BatchIterator(records, n=100):
            conn.execute(table.insert(), [dict(zip(columns, row)) for row in batch])

=======
class BulkJobTaskMixin(object):
    def _job_state_from_batches(self, job_id):
        uri = f"{self.bulk.endpoint}/job/{job_id}/batch"
        response = requests.get(uri, headers=self.bulk.headers())
        return self._parse_job_state(response.content)

    def _parse_job_state(self, xml):
        ns = self.bulk.jobNS
        tree = ET.fromstring(xml)
        statuses = [el.text for el in tree.iterfind(f".//{{{ns}}}state")]
        state_messages = [el.text for el in tree.iterfind(f".//{{{ns}}}stateMessage")]

        if "Not Processed" in statuses:
            return "Aborted", None
        elif "InProgress" in statuses or "Queued" in statuses:
            return "InProgress", None
        elif "Failed" in statuses:
            return "Failed", state_messages

        failures = tree.find(f".//{{{ns}}}numberRecordsFailed")
        if failures is not None:
            num_failures = int(failures.text)
            if num_failures:
                return "CompletedWithFailures", [f"Failures detected: {num_failures}"]

        return "Completed", None

    def _wait_for_job(self, job_id, error_behaviour: str = "raise") -> str:
        """With for job_id to finish.

        If there are any row errors, error_behaviour says what happens.

        If its "raise" (the default), then throw an exception.

        If its "return" then return "fail" and set an instance variable: self.error_messages
        """
        assert error_behaviour in ("raise", "return")
        while True:
            job_status = self.bulk.job_status(job_id)
            self.logger.info(
                f"    Waiting for job {job_id} ({job_status['numberBatchesCompleted']}/{job_status['numberBatchesTotal']})"
            )
            result, messages = self._job_state_from_batches(job_id)
            if result != "InProgress":
                break
            time.sleep(10)
        self.logger.info(f"Job {job_id} finished with result: {result}")
        if "Fail" in result:
            for state_message in messages:
                self.logger.error(f"Batch failure message: {state_message}")
            if error_behaviour == "raise":
                raise BulkDataException("Job Error", messages)
            else:
                self.error_messages = messages

        return result

    def _sql_bulk_insert_from_csv(self, conn, table, columns, data_file):
        if conn.dialect.name in ("postgresql", "psycopg2"):
            # psycopg2 (the postgres driver) supports COPY FROM
            # to efficiently bulk insert rows in CSV format
            with conn.connection.cursor() as cursor:
                cursor.copy_expert(
                    f"COPY {table} ({','.join(columns)}) FROM STDIN WITH (FORMAT CSV)",
                    data_file,
                )
        else:
            # For other db drivers we need to use standard SQL
            # -- this is optimized for ease of implementation
            # rather than performance and may need more work.
            reader = unicodecsv.DictReader(data_file, columns)
            table = self.metadata.tables[table]
            rows = list(reader)
            if rows:
                conn.execute(table.insert().values(rows))
>>>>>>> 25712621
        self.session.flush()

    def _create_record_type_table(self, table_name):
        rt_map_model_name = f"{table_name}Model"
        self.models[table_name] = type(rt_map_model_name, (object,), {})
        rt_map_fields = [
            Column("record_type_id", Unicode(18), primary_key=True),
            Column("developer_name", Unicode(255)),
        ]
        rt_map_table = Table(table_name, self.metadata, *rt_map_fields)
        mapper(self.models[table_name], rt_map_table)

    def _extract_record_types(self, sobject, table, conn):
        self.logger.info(f"Extracting Record Types for {sobject}")
        query = (
            f"SELECT Id, DeveloperName FROM RecordType WHERE SObjectType='{sobject}'"
        )

        self._sql_bulk_insert_from_records(
            conn,
            table,
            ["record_type_id", "developer_name"],
            map(
                lambda rt: [rt["Id"], rt["DeveloperName"]],
                self.sf.query(query)["records"],
            ),
        )


def _handle_primary_key(mapping, fields):
    # Provide support for legacy mappings which used the OID as the pk but
    # default to using an autoincrementing int pk and a separate sf_id column
    mapping["oid_as_pk"] = bool(mapping.get("fields", {}).get("Id"))
    if mapping["oid_as_pk"]:
        id_column = mapping["fields"]["Id"]
        fields.append(Column(id_column, Unicode(255), primary_key=True))
    else:
        fields.append(Column("id", Integer(), primary_key=True, autoincrement=True))


def create_table(mapping, metadata):
    """Given a mapping data structure (from mapping.yml) and SQLAlchemy
       metadata, create a table matching the mapping.

       Mapping should be a dict-like with keys "fields", "table" and
       optionally "oid_as_pk" and "record_type" """

    fields = []
    _handle_primary_key(mapping, fields)

    # make a field list to create
    for field in fields_for_mapping(mapping):
        if mapping["oid_as_pk"] and field["sf"] == "Id":
            continue
        fields.append(Column(field["db"], Unicode(255)))

    if "record_type" in mapping:
        fields.append(Column("record_type", Unicode(255)))
    t = Table(mapping["table"], metadata, *fields)
    if t.exists():
        raise BulkDataException(f"Table already exists: {mapping['table']}")
    return t


def fields_for_mapping(mapping):
    """Summarize the list of fields in a table mapping"""
    fields = []
    for sf_field, db_field in mapping.get("fields", {}).items():
        fields.append({"sf": sf_field, "db": db_field})
    for sf_field, lookup in mapping.get("lookups", {}).items():
        fields.append({"sf": sf_field, "db": get_lookup_key_field(lookup, sf_field)})
    return fields


def generate_batches(num_records, batch_size):
    """Generate batch size list for splitting a number of tasks into batch jobs.

    Given a number of records to split up, and a batch size, generate a
    stream of batchsize, index pairs"""
    num_batches = (num_records // batch_size) + 1
    for i in range(0, num_batches):
        if i == num_batches - 1:  # last batch
            batch_size = num_records - (batch_size * i)  # leftovers
        if batch_size > 0:
            yield batch_size, i<|MERGE_RESOLUTION|>--- conflicted
+++ resolved
@@ -1,7 +1,5 @@
 import datetime
-import io
 import itertools
-import csv
 
 from sqlalchemy import types
 from sqlalchemy import event
@@ -49,7 +47,6 @@
         column_info["type"] = EpochType()
 
 
-<<<<<<< HEAD
 class SqlAlchemyMixin:
     def _sql_bulk_insert_from_records(self, conn, table, columns, records):
         table = self.metadata.tables[table]
@@ -57,83 +54,6 @@
         for batch in BatchIterator(records, n=100):
             conn.execute(table.insert(), [dict(zip(columns, row)) for row in batch])
 
-=======
-class BulkJobTaskMixin(object):
-    def _job_state_from_batches(self, job_id):
-        uri = f"{self.bulk.endpoint}/job/{job_id}/batch"
-        response = requests.get(uri, headers=self.bulk.headers())
-        return self._parse_job_state(response.content)
-
-    def _parse_job_state(self, xml):
-        ns = self.bulk.jobNS
-        tree = ET.fromstring(xml)
-        statuses = [el.text for el in tree.iterfind(f".//{{{ns}}}state")]
-        state_messages = [el.text for el in tree.iterfind(f".//{{{ns}}}stateMessage")]
-
-        if "Not Processed" in statuses:
-            return "Aborted", None
-        elif "InProgress" in statuses or "Queued" in statuses:
-            return "InProgress", None
-        elif "Failed" in statuses:
-            return "Failed", state_messages
-
-        failures = tree.find(f".//{{{ns}}}numberRecordsFailed")
-        if failures is not None:
-            num_failures = int(failures.text)
-            if num_failures:
-                return "CompletedWithFailures", [f"Failures detected: {num_failures}"]
-
-        return "Completed", None
-
-    def _wait_for_job(self, job_id, error_behaviour: str = "raise") -> str:
-        """With for job_id to finish.
-
-        If there are any row errors, error_behaviour says what happens.
-
-        If its "raise" (the default), then throw an exception.
-
-        If its "return" then return "fail" and set an instance variable: self.error_messages
-        """
-        assert error_behaviour in ("raise", "return")
-        while True:
-            job_status = self.bulk.job_status(job_id)
-            self.logger.info(
-                f"    Waiting for job {job_id} ({job_status['numberBatchesCompleted']}/{job_status['numberBatchesTotal']})"
-            )
-            result, messages = self._job_state_from_batches(job_id)
-            if result != "InProgress":
-                break
-            time.sleep(10)
-        self.logger.info(f"Job {job_id} finished with result: {result}")
-        if "Fail" in result:
-            for state_message in messages:
-                self.logger.error(f"Batch failure message: {state_message}")
-            if error_behaviour == "raise":
-                raise BulkDataException("Job Error", messages)
-            else:
-                self.error_messages = messages
-
-        return result
-
-    def _sql_bulk_insert_from_csv(self, conn, table, columns, data_file):
-        if conn.dialect.name in ("postgresql", "psycopg2"):
-            # psycopg2 (the postgres driver) supports COPY FROM
-            # to efficiently bulk insert rows in CSV format
-            with conn.connection.cursor() as cursor:
-                cursor.copy_expert(
-                    f"COPY {table} ({','.join(columns)}) FROM STDIN WITH (FORMAT CSV)",
-                    data_file,
-                )
-        else:
-            # For other db drivers we need to use standard SQL
-            # -- this is optimized for ease of implementation
-            # rather than performance and may need more work.
-            reader = unicodecsv.DictReader(data_file, columns)
-            table = self.metadata.tables[table]
-            rows = list(reader)
-            if rows:
-                conn.execute(table.insert().values(rows))
->>>>>>> 25712621
         self.session.flush()
 
     def _create_record_type_table(self, table_name):
