""" simple task(s) for reporting on push upgrade jobs.

this doesn't use the nearby push_api module, and was just a quick ccistyle
get the job done kinda moment.
"""

import re
import unicodecsv
from cumulusci.core.utils import process_list_arg
from cumulusci.tasks.salesforce import BaseSalesforceApiTask


class ReportPushFailures(BaseSalesforceApiTask):
    """ Produce a report of the failed and otherwise anomalous push jobs.

    Takes a push request id and writes results to a CSV file. The task result contains the filename. """

    task_doc = __doc__
    task_options = {
        "request_id": {
            "description": "PackagePushRequest ID for the request you need to report on.",
            "required": True,
        },
        "result_file": {
            "description": "Path to write a CSV file with the results. Defaults to 'push_fails.csv'."
        },
        "ignore_errors": {
            "description": "List of ErrorTitle and ErrorType values to omit from the report"
        },
    }
    api_version = "43.0"
    job_query = "SELECT ID, SubscriberOrganizationKey, (SELECT ErrorDetails, ErrorMessage, ErrorSeverity, ErrorTitle, ErrorType FROM PackagePushErrors) FROM PackagePushJob WHERE PackagePushRequestId = '{request_id}' AND Status !='Succeeded'"
    subscriber_query = "SELECT OrgKey, OrgName, OrgType, OrgStatus, InstanceName FROM PackageSubscriber WHERE OrgKey IN ({org_ids})"
    gack = re.compile(r"(?P<gack_id>[\d-]+) \((?P<stacktrace_id>[\d-]+)\)")
    headers = [
        "OrganizationId",
        "OrgName",
        "OrgType",
        "OrgStatus",
        "InstanceName",
        "ErrorSeverity",
        "ErrorTitle",
        "ErrorType",
        "ErrorMessage",
        "Gack Id",
        "Stacktrace Id",
    ]

    def _init_options(self, kwargs):
        super(ReportPushFailures, self)._init_options(kwargs)
        self.options["result_file"] = self.options.get("result_file", "push_fails.csv")
        self.options["ignore_errors"] = process_list_arg(
            self.options.get("ignore_errors", "")
        )

    def _run_task(self):
        # Get errors
        formatted_query = self.job_query.format(**self.options)
        self.logger.debug("Running query for job errors: " + formatted_query)
        result = self.sf.query(formatted_query)
        job_records = result["records"]
        self.logger.debug(
            "Query is complete: {done}. Found {n} results.".format(
                done=result["done"], n=result["totalSize"]
            )
        )
        if not result["totalSize"]:
            self.logger.info("No errors found.")
            return

        # Sort by error title
        for record in job_records:
            errors = (record.pop("PackagePushErrors", None) or {}).get("records") or [
                {"ErrorTitle": "", "ErrorMessage": ""}
            ]
            error = errors[0]
            m = self.gack.search(error["ErrorMessage"])
            error["GackId"] = m.group("gack_id") if m else ""
            error["StacktraceId"] = m.group("stacktrace_id") if m else ""
            record["Error"] = error
        job_records.sort(
            key=lambda job: (job["Error"]["StacktraceId"], job["Error"]["ErrorTitle"])
        )

        # Get subscriber org info
        self.logger.debug("Running query for subscriber orgs: " + self.subscriber_query)
        org_ids = [job["SubscriberOrganizationKey"] for job in job_records]
        formatted_query = self.subscriber_query.format(
            org_ids=",".join("'{}'".format(org_id) for org_id in org_ids)
        )
        result = self.sf.query(formatted_query)
        self.logger.debug(
            "Query is complete: {done}. Found {n} results.".format(
                done=result["done"], n=result["totalSize"]
            )
        )
        org_map = {org["OrgKey"]: org for org in result["records"]}

<<<<<<< HEAD
        file_name = self.options.get("result_file", "push_fails.csv")
        with open(file_name, "w") as f:
            w = csv.writer(f)
=======
        ignore_errors = self.options["ignore_errors"]
        file_name = self.options["result_file"]
        with open(file_name, "w") as f:
            w = unicodecsv.writer(f, encoding="utf-8")
>>>>>>> 1cce0211
            w.writerow(self.headers)
            for result in job_records:
                error = result["Error"]
                if (
                    error.get("ErrorTitle") in ignore_errors
                    or error.get("ErrorType") in ignore_errors
                ):
                    continue  # pragma: nocover (skipped by compiler's optimizer)
                org = org_map.get(result["SubscriberOrganizationKey"]) or {}
                w.writerow(
                    [
                        result["SubscriberOrganizationKey"],
                        org.get("OrgName", ""),
                        org.get("OrgType", ""),
                        org.get("OrgStatus", ""),
                        org.get("InstanceName", ""),
                        error.get("ErrorSeverity", ""),
                        error.get("ErrorTitle", ""),
                        error.get("ErrorType", ""),
                        error.get("ErrorMessage", ""),
                        error["GackId"],
                        error["StacktraceId"],
                    ]
                )

        self.logger.debug("Written out to {file_name}.".format(file_name=file_name))
        return file_name<|MERGE_RESOLUTION|>--- conflicted
+++ resolved
@@ -96,16 +96,10 @@
         )
         org_map = {org["OrgKey"]: org for org in result["records"]}
 
-<<<<<<< HEAD
-        file_name = self.options.get("result_file", "push_fails.csv")
-        with open(file_name, "w") as f:
-            w = csv.writer(f)
-=======
         ignore_errors = self.options["ignore_errors"]
         file_name = self.options["result_file"]
         with open(file_name, "w") as f:
             w = unicodecsv.writer(f, encoding="utf-8")
->>>>>>> 1cce0211
             w.writerow(self.headers)
             for result in job_records:
                 error = result["Error"]
