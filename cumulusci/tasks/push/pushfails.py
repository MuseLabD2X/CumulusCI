""" simple task(s) for reporting on push upgrade jobs.

this doesn't use the nearby push_api module, and was just a quick ccistyle
get the job done kinda moment.
"""

import csv
import re

from cumulusci.core.utils import process_list_arg
from cumulusci.tasks.salesforce import BaseSalesforceApiTask


class ReportPushFailures(BaseSalesforceApiTask):
    """ Produce a report of the failed and otherwise anomalous push jobs.

    Takes a push request id and writes results to a CSV file. The task result contains the filename. """

    task_doc = __doc__
    task_options = {
        "request_id": {
            "description": "PackagePushRequest ID for the request you need to report on.",
            "required": True,
        },
        "result_file": {
            "description": "Path to write a CSV file with the results. Defaults to 'push_fails.csv'."
        },
        "ignore_errors": {
            "description": "List of ErrorTitle and ErrorType values to omit from the report"
        },
    }
    api_version = "43.0"
    job_query = "SELECT ID, SubscriberOrganizationKey, (SELECT ErrorDetails, ErrorMessage, ErrorSeverity, ErrorTitle, ErrorType FROM PackagePushErrors) FROM PackagePushJob WHERE PackagePushRequestId = '{request_id}' AND Status !='Succeeded'"
    subscriber_query = "SELECT OrgKey, OrgName, OrgType, OrgStatus, InstanceName FROM PackageSubscriber WHERE OrgKey IN ({org_ids})"
    gack = re.compile(r"(?P<gack_id>[\d-]+) \((?P<stacktrace_id>[\d-]+)\)")
    headers = [
        "OrganizationId",
        "OrgName",
        "OrgType",
        "OrgStatus",
        "InstanceName",
        "ErrorSeverity",
        "ErrorTitle",
        "ErrorType",
        "ErrorMessage",
        "Gack Id",
        "Stacktrace Id",
    ]

    def _init_options(self, kwargs):
        super(ReportPushFailures, self)._init_options(kwargs)
        self.options["result_file"] = self.options.get("result_file", "push_fails.csv")
        self.options["ignore_errors"] = process_list_arg(
            self.options.get("ignore_errors", "")
        )

    def _run_task(self):
<<<<<<< HEAD
        job_records = self._get_errors()
        if not job_records:
=======
        # Get errors
        formatted_query = self.job_query.format(**self.options)
        self.logger.debug("Running query for job errors: " + formatted_query)
        result = self.sf.query_all(formatted_query)
        job_records = result["records"]
        self.logger.debug(
            "Query is complete: {done}. Found {n} results.".format(
                done=result["done"], n=result["totalSize"]
            )
        )
        if not result["totalSize"]:
            self.logger.info("No errors found.")
>>>>>>> daa7d0f6
            return

        # Sort by error title
        for record in job_records:
            errors = (record.pop("PackagePushErrors", None) or {}).get("records") or [
                {"ErrorTitle": "", "ErrorMessage": ""}
            ]
            error = errors[0]
            m = self.gack.search(error["ErrorMessage"])
            error["GackId"] = m.group("gack_id") if m else ""
            error["StacktraceId"] = m.group("stacktrace_id") if m else ""
            record["Error"] = error
        job_records.sort(
            key=lambda job: (job["Error"]["StacktraceId"], job["Error"]["ErrorTitle"])
        )

        # Get subscriber org info
        self.logger.debug("Running query for subscriber orgs: " + self.subscriber_query)
        org_map = {}
        chunk_size = 100
        for i in range(0, len(job_records), 100):
            org_ids = [
                job["SubscriberOrganizationKey"]
                for job in job_records[i : i + chunk_size]
            ]
            formatted_query = self.subscriber_query.format(
                org_ids=",".join("'{}'".format(org_id) for org_id in org_ids)
            )
            result = self.sf.query_all(formatted_query)
            org_map.update({org["OrgKey"]: org for org in result["records"]})
        self.logger.debug(
            "Query is complete: {done}. Found {n} results.".format(
                done=result["done"], n=len(org_map)
            )
        )

        ignore_errors = self.options["ignore_errors"]
        file_name = self.options["result_file"]
        with open(file_name, "w", encoding="utf-8") as f:
            w = csv.writer(f)
            w.writerow(self.headers)
            for result in job_records:
                error = result["Error"]
                if (
                    error.get("ErrorTitle") in ignore_errors
                    or error.get("ErrorType") in ignore_errors
                ):
                    continue  # pragma: no cover (skipped by compiler's optimizer)
                org = org_map.get(result["SubscriberOrganizationKey"]) or {}
                w.writerow(
                    [
                        result["SubscriberOrganizationKey"],
                        org.get("OrgName", ""),
                        org.get("OrgType", ""),
                        org.get("OrgStatus", ""),
                        org.get("InstanceName", ""),
                        error.get("ErrorSeverity", ""),
                        error.get("ErrorTitle", ""),
                        error.get("ErrorType", ""),
                        error.get("ErrorMessage", ""),
                        error["GackId"],
                        error["StacktraceId"],
                    ]
                )

        self.logger.debug("Written out to {file_name}.".format(file_name=file_name))
        return file_name

    def _get_errors(self):
        """Query for push job results"""
        formatted_query = self.job_query.format(**self.options)
        self.logger.debug("Running query for job errors: " + formatted_query)
        result = self.sf.query(formatted_query)
        job_records = result["records"]
        self.logger.debug(
            "Query is complete: {done}. Found {n} results.".format(
                done=result["done"], n=result["totalSize"]
            )
        )

        if not result["totalSize"]:
            self.logger.info("No errors found.")
            return None

        return job_records<|MERGE_RESOLUTION|>--- conflicted
+++ resolved
@@ -55,10 +55,6 @@
         )
 
     def _run_task(self):
-<<<<<<< HEAD
-        job_records = self._get_errors()
-        if not job_records:
-=======
         # Get errors
         formatted_query = self.job_query.format(**self.options)
         self.logger.debug("Running query for job errors: " + formatted_query)
@@ -71,7 +67,6 @@
         )
         if not result["totalSize"]:
             self.logger.info("No errors found.")
->>>>>>> daa7d0f6
             return
 
         # Sort by error title
