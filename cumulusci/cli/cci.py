from __future__ import absolute_import
from future import standard_library

standard_library.install_aliases()
from past.builtins import basestring
from builtins import str
from collections import defaultdict
from collections import OrderedDict
from urllib.parse import urlparse

import code
import functools
import json
import os
import shutil
import sys
import time
import webbrowser

from contextlib import contextmanager

import click
import pkg_resources
import requests
from rst2ansi import rst2ansi
from jinja2 import Environment
from jinja2 import PackageLoader

import cumulusci
from cumulusci.core.config import BaseConfig
from cumulusci.core.config import OrgConfig
from cumulusci.core.config import ScratchOrgConfig
from cumulusci.core.config import ServiceConfig
from cumulusci.core.config import TaskConfig
from cumulusci.core.config import BaseGlobalConfig
from cumulusci.core.exceptions import CumulusCIFailure
from cumulusci.core.exceptions import CumulusCIUsageError
from cumulusci.core.exceptions import OrgNotFound
from cumulusci.core.exceptions import ScratchOrgException
from cumulusci.core.exceptions import ServiceNotConfigured
from cumulusci.core.exceptions import FlowNotFoundError

from cumulusci.core.utils import import_global
from cumulusci.cli.config import CliRuntime
from cumulusci.cli.config import get_installed_version
from cumulusci.cli.ui import CliTable, CROSSMARK
from cumulusci.salesforce_api.utils import get_simple_salesforce_connection
from cumulusci.utils import doc_task
from cumulusci.utils import get_cci_upgrade_command
from cumulusci.oauth.salesforce import CaptureSalesforceOAuth

from .logger import init_logger
import re


@contextmanager
def timestamp_file():
    """Opens a file for tracking the time of the last version check"""
    config_dir = os.path.join(
        os.path.expanduser("~"), BaseGlobalConfig.config_local_dir
    )

    if not os.path.exists(config_dir):
        os.mkdir(config_dir)

    timestamp_file = os.path.join(config_dir, "cumulus_timestamp")

    try:
        with open(timestamp_file, "r+") as f:
            yield f
    except IOError:  # file does not exist
        with open(timestamp_file, "w+") as f:
            yield f


FINAL_VERSION_RE = re.compile(r"^[\d\.]+$")


def is_final_release(version):
    """Returns bool whether version string should be considered a final release.

    cumulusci versions are considered final if they contain only digits and periods.
    e.g. 1.0.1 is final but 2.0b1 and 2.0.dev0 are not.
    """
    return FINAL_VERSION_RE.match(version)


def get_latest_final_version():
    """ return the latest version of cumulusci in pypi, be defensive """
    # use the pypi json api https://wiki.python.org/moin/PyPIJSON
    res = requests.get("https://pypi.org/pypi/cumulusci/json", timeout=5).json()
    with timestamp_file() as f:
        f.write(str(time.time()))
    versions = []
    for versionstring in res["releases"].keys():
        if not is_final_release(versionstring):
            continue
        versions.append(pkg_resources.parse_version(versionstring))
    versions.sort(reverse=True)
    return versions[0]


def check_latest_version():
    """ checks for the latest version of cumulusci from pypi, max once per hour """
    check = True

    with timestamp_file() as f:
        timestamp = float(f.read() or 0)
    delta = time.time() - timestamp
    check = delta > 3600

    if check:
        try:
            latest_version = get_latest_final_version()
        except requests.exceptions.RequestException as e:
            click.echo("Error checking cci version:")
            click.echo(str(e))
            return

        result = latest_version > get_installed_version()
        click.echo("Checking the version!")
        if result:
            click.echo(
                """An update to CumulusCI is available. Use {} to update.""".format(
                    get_cci_upgrade_command()
                )
            )


def handle_exception_debug(config, debug, throw_exception=None, no_prompt=None):
    if debug:
        import pdb
        import traceback

        traceback.print_exc()
        pdb.post_mortem()
    else:
        if throw_exception:
            raise throw_exception
        else:
            handle_sentry_event(config, no_prompt)
            raise


def render_recursive(data, indent=None):
    if indent is None:
        indent = 0
    indent_str = " " * indent
    if isinstance(data, BaseConfig):
        render_recursive(data.config)
    elif isinstance(data, list):
        for item in data:
            if isinstance(item, basestring):
                click.echo("{}- {}".format(indent_str, item))
            else:
                click.echo("{}-".format(indent_str))
                render_recursive(item, indent=indent + 4)
    elif isinstance(data, dict):
        for key, value in data.items():
            key_str = click.style(str(key) + ":", bold=True)
            if isinstance(value, list):
                click.echo("{}{}".format(indent_str, key_str))
                render_recursive(value, indent=indent + 4)
            elif isinstance(value, dict):
                click.echo("{}{}".format(indent_str, key_str))
                render_recursive(value, indent=indent + 4)
            else:
                click.echo("{}{} {}".format(indent_str, key_str, value))


def handle_sentry_event(config, no_prompt):
    event = config.project_config.sentry_event
    if not event:
        return

    sentry_config = config.project_config.keychain.get_service("sentry")
    event_url = "{}/{}/{}/?query={}".format(
        config.project_config.sentry.remote.base_url,
        sentry_config.org_slug,
        sentry_config.project_slug,
        event,
    )
    click.echo(
        "An error event was recorded in sentry.io and can be viewed at the url:\n{}".format(
            event_url
        )
    )

    if not no_prompt and click.confirm(
        click.style(
            "Do you want to open a browser to view the error in sentry.io?", bold=True
        )
    ):
        webbrowser.open(event_url)


# hook for tests
TEST_CONFIG = None


def load_config(
    load_project_config=True, load_keychain=True, allow_global_keychain=False
):
    try:
        config = TEST_CONFIG or CliRuntime(
            load_project_config=load_project_config,
            load_keychain=load_keychain,
            allow_global_keychain=allow_global_keychain,
        )
        config.check_cumulusci_version()
    except click.UsageError as e:
        click.echo(str(e))
        sys.exit(1)
    return config


def pass_config(func=None, **config_kw):
    """Decorator which passes the CCI config object as the first arg to a click command."""

    def decorate(func):
        def new_func(*args, **kw):
            config = load_config(**config_kw)
            func(config, *args, **kw)

        return functools.update_wrapper(new_func, func)

    if func is None:
        return decorate
    else:
        return decorate(func)


# Root command


@click.group("main", help="")
def main():
    """Main CumulusCI CLI entry point.

    This runs as the first step in processing any CLI command.
    """
    # Avoid checking for updates if we've been asked to output JSON,
    # or if we're going to check anyway as part of the `version` command.
    is_version_command = len(sys.argv) > 1 and sys.argv[1] == "version"
    if "--json" not in sys.argv and not is_version_command:
        check_latest_version()
    log_requests = "--debug" in sys.argv
    init_logger(log_requests=log_requests)


@main.command(name="version", help="Print the current version of CumulusCI")
def version():
    click.echo("CumulusCI version: ", nl=False)
    click.echo(click.style(cumulusci.__version__, bold=True), nl=False)
    click.echo(" ({})".format(sys.argv[0]))
    click.echo("Python version: {}".format(sys.version.split()[0]), nl=False)
    click.echo(" ({})".format(sys.executable))

    click.echo()
    current_version = get_installed_version()
    latest_version = get_latest_final_version()
    if latest_version > current_version:
        click.echo(
            "There is a newer version of CumulusCI available ({}).".format(
                str(latest_version)
            )
        )
        click.echo("To upgrade, run `{}`".format(get_cci_upgrade_command()))
        click.echo(
            "Release notes: https://github.com/SFDO-Tooling/CumulusCI/releases/tag/v{}".format(
                str(latest_version)
            )
        )
    else:
        click.echo("You have the latest version of CumulusCI.")

    if sys.version_info.major == 2:
        click.echo()
        click.echo("WARNING: You are running CumulusCI using Python 2.")
        click.echo("Soon CumulusCI will only support Python 3.")
        click.echo("To reinstall CumulusCI on Python 3, follow these instructions:")
        click.echo("https://cumulusci.readthedocs.io/en/latest/install.html")

    click.echo()


@main.command(name="shell", help="Drop into a Python shell")
def shell():
    try:
        config = load_config(load_project_config=True, load_keychain=True)
    except SystemExit:
        config = load_config(load_project_config=False, load_keychain=False)

    code.interact(local=dict(globals(), **locals()))


# Top Level Groups


@main.group(
    "project", help="Commands for interacting with project repository configurations"
)
def project():
    pass


@main.group("org", help="Commands for connecting and interacting with Salesforce orgs")
def org():
    pass


@main.group("task", help="Commands for finding and running tasks for a project")
def task():
    pass


@main.group("flow", help="Commands for finding and running flows for a project")
def flow():
    pass


@main.group("service", help="Commands for connecting services to the keychain")
def service():
    pass


# Commands for group: project


def validate_project_name(value):
    if not re.match(r"^[a-zA-Z0-9_-]+$", value):
        raise click.UsageError(
            "Invalid project name. Allowed characters: "
            "letters, numbers, dash, and underscore"
        )
    return value


@project.command(
    name="init", help="Initialize a new project for use with the cumulusci toolbelt"
)
@pass_config(load_project_config=False)
def project_init(config):
    if not os.path.isdir(".git"):
        raise click.ClickException("You are not in the root of a Git repository")

    if os.path.isfile("cumulusci.yml"):
        raise click.ClickException("This project already has a cumulusci.yml file")

    context = {"cci_version": cumulusci.__version__}

    # Prep jinja2 environment for rendering files
    env = Environment(
        loader=PackageLoader(
            "cumulusci", os.path.join("files", "templates", "project")
        ),
        trim_blocks=True,
        lstrip_blocks=True,
    )

    # Project and Package Info
    click.echo()
    click.echo(click.style("# Project Info", bold=True, fg="blue"))
    click.echo(
        "The following prompts will collect general information about the project"
    )

    project_name = os.path.split(os.getcwd())[-1:][0]
    click.echo()
    click.echo(
        "Enter the project name.  The name is usually the same as your repository name.  NOTE: Do not use spaces in the project name!"
    )
    context["project_name"] = click.prompt(
        click.style("Project Name", bold=True),
        default=project_name,
        value_proc=validate_project_name,
    )

    click.echo()
    click.echo(
        "CumulusCI uses an unmanaged package as a container for your project's metadata.  Enter the name of the package you want to use."
    )
    context["package_name"] = click.prompt(
        click.style("Package Name", bold=True), default=project_name
    )

    click.echo()
    context["package_namespace"] = None
    if click.confirm(
        click.style("Is this a managed package project?", bold=True), default=False
    ):
        click.echo(
            "Enter the namespace assigned to the managed package for this project"
        )
        context["package_namespace"] = click.prompt(
            click.style("Package Namespace", bold=True), default=project_name
        )

    click.echo()
    context["api_version"] = click.prompt(
        click.style("Salesforce API Version", bold=True),
        default=config.global_config.project__package__api_version,
    )

    click.echo()
    click.echo(
        "Salesforce metadata can be stored using Metadata API format or DX source format. "
        "Which do you want to use?"
    )
    context["source_format"] = click.prompt(
        click.style("Source format", bold=True),
        type=click.Choice(["sfdx", "mdapi"]),
        default="sfdx",
    )

    # Dependencies
    dependencies = []
    click.echo(click.style("# Extend Project", bold=True, fg="blue"))
    click.echo(
        "CumulusCI makes it easy to build extensions of other projects configured for CumulusCI like Salesforce.org's NPSP and EDA.  If you are building an extension of another project using CumulusCI and have access to its Github repository, use this section to configure this project as an extension."
    )
    if click.confirm(
        click.style(
            "Are you extending another CumulusCI project such as NPSP or EDA?",
            bold=True,
        ),
        default=False,
    ):
        click.echo("Please select from the following options:")
        click.echo("  1: EDA (https://github.com/SalesforceFoundation/EDA)")
        click.echo("  2: NPSP (https://github.com/SalesforceFoundation/Cumulus)")
        click.echo(
            "  3: Github URL (provide a URL to a Github repository configured for CumulusCI)"
        )
        selection = click.prompt(click.style("Enter your selection", bold=True))
        github_url = {
            "1": "https://github.com/SalesforceFoundation/EDA",
            "2": "https://github.com/SalesforceFoundation/Cumulus",
        }.get(selection)
        if github_url is None:
            print(selection)
            github_url = click.prompt(
                click.style("Enter the Github Repository URL", bold=True)
            )
        dependencies.append({"type": "github", "url": github_url})
    context["dependencies"] = dependencies

    # Git Configuration
    git_config = {}
    click.echo()
    click.echo(click.style("# Git Configuration", bold=True, fg="blue"))
    click.echo(
        "CumulusCI assumes your default branch is master, your feature branches are named feature/*, your beta release tags are named beta/*, and your release tags are release/*.  If you want to use a different branch/tag naming scheme, you can configure the overrides here.  Otherwise, just accept the defaults."
    )

    git_default_branch = click.prompt(
        click.style("Default Branch", bold=True), default="master"
    )
    if (
        git_default_branch
        and git_default_branch != config.global_config.project__git__default_branch
    ):
        git_config["default_branch"] = git_default_branch

    git_prefix_feature = click.prompt(
        click.style("Feature Branch Prefix", bold=True), default="feature/"
    )
    if (
        git_prefix_feature
        and git_prefix_feature != config.global_config.project__git__prefix_feature
    ):
        git_config["prefix_feature"] = git_prefix_feature

    git_prefix_beta = click.prompt(
        click.style("Beta Tag Prefix", bold=True), default="beta/"
    )
    if (
        git_prefix_beta
        and git_prefix_beta != config.global_config.project__git__prefix_beta
    ):
        git_config["prefix_beta"] = git_prefix_beta

    git_prefix_release = click.prompt(
        click.style("Release Tag Prefix", bold=True), default="release/"
    )
    if (
        git_prefix_release
        and git_prefix_release != config.global_config.project__git__prefix_release
    ):
        git_config["prefix_release"] = git_prefix_release

    context["git"] = git_config

    #     test:
    click.echo()
    click.echo(click.style("# Apex Tests Configuration", bold=True, fg="blue"))
    click.echo(
        "The CumulusCI Apex test runner uses a SOQL where clause to select which tests to run.  Enter the SOQL pattern to use to match test class names."
    )

    test_name_match = click.prompt(
        click.style("Test Name Match", bold=True),
        default=config.global_config.project__test__name_match,
    )
    if (
        test_name_match
        and test_name_match == config.global_config.project__test__name_match
    ):
        test_name_match = None
    context["test_name_match"] = test_name_match

    # Render templates
    for name in (".gitignore", "README.md", "cumulusci.yml"):
        template = env.get_template(name)
        with open(name, "w") as f:
            f.write(template.render(**context))

    # Create source directory
    source_path = "force-app" if context["source_format"] == "sfdx" else "src"
    if not os.path.isdir(source_path):
        os.mkdir(source_path)

    # Create sfdx-project.json
    if not os.path.isfile("sfdx-project.json"):

        sfdx_project = {
            "packageDirectories": [{"path": "force-app", "default": True}],
            "namespace": context["package_namespace"],
            "sourceApiVersion": context["api_version"],
        }
        with open("sfdx-project.json", "w") as f:
            f.write(json.dumps(sfdx_project))

    # Create orgs subdir
    if not os.path.isdir("orgs"):
        os.mkdir("orgs")

    template = env.get_template("scratch_def.json")
    with open(os.path.join("orgs", "beta.json"), "w") as f:
        f.write(
            template.render(
                package_name=context["package_name"],
                org_name="Beta Test Org",
                edition="Developer",
                managed=True,
            )
        )
    with open(os.path.join("orgs", "dev.json"), "w") as f:
        f.write(
            template.render(
                package_name=context["package_name"],
                org_name="Dev Org",
                edition="Developer",
                managed=False,
            )
        )
    with open(os.path.join("orgs", "feature.json"), "w") as f:
        f.write(
            template.render(
                package_name=context["package_name"],
                org_name="Feature Test Org",
                edition="Developer",
                managed=False,
            )
        )
    with open(os.path.join("orgs", "release.json"), "w") as f:
        f.write(
            template.render(
                package_name=context["package_name"],
                org_name="Release Test Org",
                edition="Enterprise",
                managed=True,
            )
        )

    # create robot folder structure and starter files
    if not os.path.isdir("robot"):
        test_folder = os.path.join("robot", context["project_name"], "tests")
        resource_folder = os.path.join("robot", context["project_name"], "resources")
        doc_folder = os.path.join("robot", context["project_name"], "doc")

        os.makedirs(test_folder)
        os.makedirs(resource_folder)
        os.makedirs(doc_folder)
        test_src = os.path.join(
            cumulusci.__location__,
            "robotframework",
            "tests",
            "salesforce",
            "create_contact.robot",
        )
        test_dest = os.path.join(test_folder, "create_contact.robot")
        shutil.copyfile(test_src, test_dest)

    # Create pull request template
    if not os.path.isdir(".github"):
        os.mkdir(".github")
        with open(os.path.join(".github", "PULL_REQUEST_TEMPLATE.md"), "w") as f:
            f.write(
                """

# Critical Changes

# Changes

# Issues Closed
"""
            )

    # Create datasets folder
    if not os.path.isdir("datasets"):
        os.mkdir("datasets")
        template = env.get_template("mapping.yml")
        with open(os.path.join("datasets", "mapping.yml"), "w") as f:
            f.write(template.render(**context))

    click.echo(
        click.style(
            "Your project is now initialized for use with CumulusCI",
            bold=True,
            fg="green",
        )
    )
    click.echo(
        click.style(
            "You can use the project edit command to edit the project's config file",
            fg="yellow",
        )
    )


@project.command(
    name="info", help="Display information about the current project's configuration"
)
@pass_config(load_keychain=False)
def project_info(config):
    render_recursive(config.project_config.project)


@project.command(
    name="dependencies",
    help="Displays the current dependencies for the project.  If the dependencies section has references to other github repositories, the repositories are inspected and a static list of dependencies is created",
)
@pass_config
def project_dependencies(config):
    dependencies = config.project_config.get_static_dependencies()
    for line in config.project_config.pretty_dependencies(dependencies):
        click.echo(line)


# Commands for group: service


@service.command(name="list", help="List services available for configuration and use")
@click.option("--plain", is_flag=True, help="Print the table using plain ascii.")
@click.option("--json", "print_json", is_flag=True, help="Print a json string")
@pass_config(allow_global_keychain=True)
def service_list(config, plain, print_json):
    services = (
        config.project_config.services
        if not config.is_global_keychain
        else config.global_config.services
    )
    configured_services = config.keychain.list_services()
    plain = plain or config.global_config.cli__plain_output

    data = [["Name", "Description", "Configured"]]
    for serv, schema in services.items():
        schema["configured"] = serv in configured_services
        data.append([serv, schema["description"], schema["configured"]])

    if print_json:
        click.echo(json.dumps(services))
        return None

    rows_to_dim = [row_index for row_index, row in enumerate(data) if not row[2]]
    table = CliTable(
        data,
        title="Services",
        wrap_cols=["Description"],
        bool_cols=["Configured"],
        dim_rows=rows_to_dim,
    )
    table.echo(plain)


class ConnectServiceCommand(click.MultiCommand):
    load_config_kwargs = {"allow_global_keychain": True}

    def _get_services_config(self, config):
        return (
            config.project_config.services
            if not config.is_global_keychain
            else config.global_config.services
        )

    def list_commands(self, ctx):
        """ list the services that can be configured """
        config = load_config(**self.load_config_kwargs)
        services = self._get_services_config(config)
        return sorted(services.keys())

    def _build_param(self, attribute, details):
        req = details["required"]
        return click.Option(("--{0}".format(attribute),), prompt=req, required=req)

    def get_command(self, ctx, name):
        config = load_config(**self.load_config_kwargs)
        services = self._get_services_config(config)
        try:
            service_config = services[name]
        except KeyError:
            raise click.UsageError(
                "Sorry, I don't know about the '{0}' service.".format(name)
            )
        attributes = service_config["attributes"].items()

        params = [self._build_param(attr, cnfg) for attr, cnfg in attributes]
        if not config.is_global_keychain:
            params.append(click.Option(("--project",), is_flag=True))

        def callback(*args, **kwargs):
            if config.is_global_keychain:
                project = False
            else:
                project = kwargs.pop("project", False)
            serv_conf = dict(
                (k, v) for k, v in list(kwargs.items()) if v is not None
            )  # remove None values

            # A service can define a callable to validate the service config
            validator_path = service_config.get("validator")
            if validator_path:
                validator = import_global(validator_path)
                try:
                    validator(serv_conf)
                except Exception as e:
                    raise click.UsageError(str(e))

            config.keychain.set_service(name, ServiceConfig(serv_conf), project)
            if project:
                click.echo("{0} is now configured for this project.".format(name))
            else:
                click.echo(
                    "{0} is now configured for all CumulusCI projects.".format(name)
                )

        ret = click.Command(name, params=params, callback=callback)
        return ret


@service.command(
    cls=ConnectServiceCommand, name="connect", help="Connect a CumulusCI task service"
)
def service_connect():
    pass


@service.command(name="info", help="Show the details of a connected service")
@click.argument("service_name")
@click.option("--plain", is_flag=True, help="Print the table using plain ascii.")
@pass_config(allow_global_keychain=True)
def service_info(config, service_name, plain):
    try:
        plain = plain or config.global_config.cli__plain_output
        service_config = config.keychain.get_service(service_name)
        service_data = [["Key", "Value"]]
        service_data.extend(
            [
                [click.style(k, bold=True), str(v)]
                for k, v in service_config.config.items()
            ]
        )
        wrap_cols = ["Value"] if not plain else None
        service_table = CliTable(service_data, title=service_name, wrap_cols=wrap_cols)
        service_table.table.inner_heading_row_border = False
        service_table.echo(plain)
    except ServiceNotConfigured:
        click.echo(
            "{0} is not configured for this project.  Use service connect {0} to configure.".format(
                service_name
            )
        )


# Commands for group: org


@org.command(
    name="browser",
    help="Opens a browser window and logs into the org using the stored OAuth credentials",
)
@click.argument("org_name", required=False)
@pass_config
def org_browser(config, org_name):
    org_name, org_config = config.get_org(org_name)
    org_config.refresh_oauth_token(config.keychain)

    webbrowser.open(org_config.start_url)

    # Save the org config in case it was modified
    config.keychain.set_org(org_config)


@org.command(
    name="connect", help="Connects a new org's credentials using OAuth Web Flow"
)
@click.argument("org_name")
@click.option(
    "--sandbox", is_flag=True, help="If set, connects to a Salesforce sandbox org"
)
@click.option(
    "--login-url",
    help="If set, login to this hostname.",
    default="https://login.salesforce.com",
)
@click.option(
    "--default",
    is_flag=True,
    help="If set, sets the connected org as the new default org",
)
@click.option(
    "--global-org", help="Set True if org should be used by any project", is_flag=True
)
@pass_config
def org_connect(config, org_name, sandbox, login_url, default, global_org):
    config.check_org_overwrite(org_name)

    connected_app = config.keychain.get_service("connected_app")
    if sandbox:
        login_url = "https://test.salesforce.com"

    oauth_capture = CaptureSalesforceOAuth(
        client_id=connected_app.client_id,
        client_secret=connected_app.client_secret,
        callback_url=connected_app.callback_url,
        auth_site=login_url,
        scope="web full refresh_token",
    )
    oauth_dict = oauth_capture()
    org_config = OrgConfig(oauth_dict, org_name)
    org_config.load_userinfo()

    config.keychain.set_org(org_config, global_org)

    if default:
        config.keychain.set_default_org(org_name)
        click.echo("{} is now the default org".format(org_name))


@org.command(name="default", help="Sets an org as the default org for tasks and flows")
@click.argument("org_name")
@click.option(
    "--unset",
    is_flag=True,
    help="Unset the org as the default org leaving no default org selected",
)
@pass_config
def org_default(config, org_name, unset):

    if unset:
        config.keychain.unset_default_org()
        click.echo(
            "{} is no longer the default org.  No default org set.".format(org_name)
        )
    else:
        config.keychain.set_default_org(org_name)
        click.echo("{} is now the default org".format(org_name))


@org.command(name="import", help="Import a scratch org from Salesforce DX")
@click.argument("username_or_alias")
@click.argument("org_name")
@pass_config
def org_import(config, username_or_alias, org_name):
    org_config = {"username": username_or_alias}
    scratch_org_config = ScratchOrgConfig(org_config, org_name)
    scratch_org_config.config["created"] = True
    config.keychain.set_org(scratch_org_config)
    click.echo(
        "Imported scratch org: {org_id}, username: {username}".format(
            **scratch_org_config.scratch_info
        )
    )


@org.command(name="info", help="Display information for a connected org")
@click.argument("org_name", required=False)
@click.option("print_json", "--json", is_flag=True, help="Print as JSON")
@pass_config
def org_info(config, org_name, print_json):
    try:
        org_name, org_config = config.get_org(org_name)
        org_config.refresh_oauth_token(config.keychain)
    except OrgNotFound as e:
        raise click.ClickException(e)

    if print_json:
        click.echo(
            json.dumps(
                org_config.config,
                sort_keys=True,
                indent=4,
                default=str,
                separators=(",", ": "),
            )
        )
    else:
        UI_KEYS = [
            "config_file",
            "config_name",
            "created",
            "date_created",
            "days",
            "default",
            "email_address",
            "instance_url",
            "is_sandbox",
            "namespaced",
            "org_id",
            "org_type",
            "password",
            "scratch",
            "scratch_org_type",
            "set_password",
            "sfdx_alias",
            "username",
        ]
        keys = [key for key in org_config.config.keys() if key in UI_KEYS]
        keys.sort()
        table_data = [["Key", "Value"]]
        table_data.extend(
            [[click.style(key, bold=True), str(org_config.config[key])] for key in keys]
        )
        table = CliTable(table_data, wrap_cols=["Value"])
        table.echo()

        if org_config.scratch and org_config.expires:
            click.echo("Org expires on {:%c}".format(org_config.expires))

    # Save the org config in case it was modified
    config.keychain.set_org(org_config)


@org.command(name="list", help="Lists the connected orgs for the current project")
@click.option("--plain", is_flag=True, help="Print the table using plain ascii.")
@pass_config
def org_list(config, plain):
    plain = plain or config.global_config.cli__plain_output
    header = ["Name", "Default", "Username"]
    persistent_data = [header]
    scratch_data = [header[:2] + ["Days", "Expired", "Config", "Domain"]]

    org_configs = OrderedDict(
        (org, config.project_config.keychain.get_org(org))
        for org in config.project_config.keychain.list_orgs()
    )

    rows_to_dim = []
    for org, org_config in org_configs.items():
        row = [org, org_config.default]
        if isinstance(org_config, ScratchOrgConfig):
            org_days = org_config.format_org_days()
<<<<<<< HEAD
            row.extend([org_days, not org_config.alive, org_config.config_name])
=======
            if org_config.expired:
                domain = ""
            else:
                instance_url = org_config.config.get("instance_url", "")
                domain = urlparse(instance_url).hostname or ""
                if domain:
                    domain = domain.replace(".my.salesforce.com", "")
            row.extend([org_days, org_config.expired, org_config.config_name, domain])
>>>>>>> c85d13d0
            scratch_data.append(row)
        else:
            username = org_config.config.get(
                "username", org_config.userinfo__preferred_username
            )
            row.append(username)
            persistent_data.append(row)

    rows_to_dim = [row_index for row_index, row in enumerate(scratch_data) if row[3]]
    scratch_table = CliTable(
        scratch_data, title="Scratch Orgs", bool_cols=["Default"], dim_rows=rows_to_dim
    )
    scratch_table.stringify_boolean_col(col_name="Expired", true_str=CROSSMARK)
    scratch_table.echo(plain)

    wrap_cols = ["Username"] if not plain else None
    persistent_table = CliTable(
        persistent_data,
        title="Persistent Orgs",
        wrap_cols=wrap_cols,
        bool_cols=["Default"],
    )
    persistent_table.echo(plain)


@org.command(name="remove", help="Removes an org from the keychain")
@click.argument("org_name")
@click.option(
    "--global-org",
    is_flag=True,
    help="Set this option to force remove a global org.  Default behavior is to error if you attempt to delete a global org.",
)
@pass_config
def org_remove(config, org_name, global_org):
    try:
        org_config = config.keychain.get_org(org_name)
    except OrgNotFound:
        raise click.ClickException(
            "Org {} does not exist in the keychain".format(org_name)
        )

    if org_config.can_delete():
        click.echo("A scratch org was already created, attempting to delete...")
        try:
            org_config.delete_org()
        except Exception as e:
            click.echo("Deleting scratch org failed with error:")
            click.echo(e)

    config.keychain.remove_org(org_name, global_org)


@org.command(
    name="scratch", help="Connects a Salesforce DX Scratch Org to the keychain"
)
@click.argument("config_name")
@click.argument("org_name")
@click.option(
    "--default",
    is_flag=True,
    help="If set, sets the connected org as the new default org",
)
@click.option(
    "--devhub", help="If provided, overrides the devhub used to create the scratch org"
)
@click.option(
    "--days",
    help="If provided, overrides the scratch config default days value for how many days the scratch org should persist",
)
@click.option(
    "--no-password", is_flag=True, help="If set, don't set a password for the org"
)
@pass_config
def org_scratch(config, config_name, org_name, default, devhub, days, no_password):
    config.check_org_overwrite(org_name)

    scratch_configs = getattr(config.project_config, "orgs__scratch")
    if not scratch_configs:
        raise click.UsageError("No scratch org configs found in cumulusci.yml")
    scratch_config = scratch_configs.get(config_name)
    if not scratch_config:
        raise click.UsageError(
            "No scratch org config named {} found in the cumulusci.yml file".format(
                config_name
            )
        )

    if devhub:
        scratch_config["devhub"] = devhub

    config.keychain.create_scratch_org(
        org_name, config_name, days, set_password=not (no_password)
    )

    if default:
        config.keychain.set_default_org(org_name)
        click.echo("{} is now the default org".format(org_name))


@org.command(
    name="scratch_delete",
    help="Deletes a Salesforce DX Scratch Org leaving the config in the keychain for regeneration",
)
@click.argument("org_name")
@pass_config
def org_scratch_delete(config, org_name):
    org_config = config.keychain.get_org(org_name)
    if not org_config.scratch:
        raise click.UsageError("Org {} is not a scratch org".format(org_name))

    try:
        org_config.delete_org()
    except ScratchOrgException as e:
        raise click.UsageError(str(e))

    config.keychain.set_org(org_config)


@org.command(
    name="shell",
    help="Drop into a Python shell with a simple_salesforce connection in `sf`, "
    "as well as the `org_config` and `project_config`.",
)
@click.argument("org_name", required=False)
@pass_config
def org_shell(config, org_name):
    org_name, org_config = config.get_org(org_name)
    org_config.refresh_oauth_token(config.keychain)

    sf = get_simple_salesforce_connection(config.project_config, org_config)

    code.interact(
        banner="Use `sf` to access org `{}` via simple_salesforce".format(org_name),
        local={
            "sf": sf,
            "org_config": org_config,
            "project_config": config.project_config,
        },
    )

    # Save the org config in case it was modified
    config.keychain.set_org(org_config)


# Commands for group: task


@task.command(name="list", help="List available tasks for the current context")
@click.option("--plain", is_flag=True, help="Print the table using plain ascii.")
@click.option("--json", "print_json", is_flag=True, help="Print a json string")
@pass_config(load_keychain=False)
def task_list(config, plain, print_json):
    task_groups = OrderedDict()
    tasks = config.project_config.list_tasks()
    plain = plain or config.global_config.cli__plain_output

    if print_json:
        click.echo(json.dumps(tasks))
        return None

    for task in tasks:
        group = task["group"] or "Other"
        if group not in task_groups:
            task_groups[group] = []
        task_groups[group].append([task["name"], task["description"]])

    for group, tasks in task_groups.items():
        data = [["Task", "Description"]]
        data.extend(sorted(tasks))
        table = CliTable(data, group, wrap_cols=["Description"])
        table.echo(plain)

    click.echo(
        "Use "
        + click.style("cci task info <task_name>", bold=True)
        + " to get more information about a task."
    )


@task.command(name="doc", help="Exports RST format documentation for all tasks")
@pass_config(load_keychain=False)
def task_doc(config):
    config_src = config.global_config

    click.echo("==========================================")
    click.echo("Tasks Reference")
    click.echo("==========================================")
    click.echo("")

    for name, options in list(config_src.tasks.items()):
        task_config = TaskConfig(options)
        doc = doc_task(name, task_config)
        click.echo(doc)
        click.echo("")


@task.command(name="info", help="Displays information for a task")
@click.argument("task_name")
@pass_config(load_keychain=False)
def task_info(config, task_name):
    try:
        task_config = config.project_config.get_task(task_name)
    except CumulusCIUsageError as e:
        raise click.UsageError(str(e))

    doc = doc_task(task_name, task_config).encode()
    click.echo(rst2ansi(doc))


@task.command(name="run", help="Runs a task")
@click.argument("task_name")
@click.option(
    "--org",
    help="Specify the target org.  By default, runs against the current default org",
)
@click.option(
    "-o",
    nargs=2,
    multiple=True,
    help="Pass task specific options for the task as '-o option value'.  You can specify more than one option by using -o more than once.",
)
@click.option(
    "--debug", is_flag=True, help="Drops into pdb, the Python debugger, on an exception"
)
@click.option(
    "--debug-before",
    is_flag=True,
    help="Drops into the Python debugger right before task start.",
)
@click.option(
    "--debug-after",
    is_flag=True,
    help="Drops into the Python debugger at task completion.",
)
@click.option(
    "--no-prompt",
    is_flag=True,
    help="Disables all prompts.  Set for non-interactive mode use such as calling from scripts or CI systems",
)
@pass_config
def task_run(config, task_name, org, o, debug, debug_before, debug_after, no_prompt):

    # Get necessary configs
    org, org_config = config.get_org(org, fail_if_missing=False)
    try:
        task_config = config.project_config.get_task(task_name)
    except CumulusCIUsageError as e:
        raise click.UsageError(str(e))

    # Get the class to look up options
    class_path = task_config.class_path
    task_class = import_global(class_path)

    # Parse command line options and add to task config
    if o:
        if "options" not in task_config.config:
            task_config.config["options"] = {}
        for name, value in o:
            # Validate the option
            if name not in task_class.task_options:
                raise click.UsageError(
                    'Option "{}" is not available for task {}'.format(name, task_name)
                )

            # Override the option in the task config
            task_config.config["options"][name] = value

    # Create and run the task
    try:
        task = task_class(config.project_config, task_config, org_config=org_config)

        if debug_before:
            import pdb

            pdb.set_trace()

        task()

        if debug_after:
            import pdb

            pdb.set_trace()

    except CumulusCIUsageError as e:
        # Usage error; report with usage line and no traceback
        exception = click.UsageError(str(e))
        handle_exception_debug(config, debug, throw_exception=exception)
    except (CumulusCIFailure, ScratchOrgException) as e:
        # Expected failure; report without traceback
        exception = click.ClickException(str(e) or e.__class__.__name__)
        handle_exception_debug(config, debug, throw_exception=exception)
    except Exception:
        # Unexpected exception; log to sentry and raise
        handle_exception_debug(config, debug, no_prompt=no_prompt)
    finally:
        config.alert("Task complete: {}".format(task_name))


# Commands for group: flow


@flow.command(name="list", help="List available flows for the current context")
@click.option("--plain", is_flag=True, help="Print the table using plain ascii.")
@click.option("--json", "print_json", is_flag=True, help="Print a json string")
@pass_config(load_keychain=False)
def flow_list(config, plain, print_json):
    plain = plain or config.global_config.cli__plain_output
    flows = config.project_config.list_flows()

    if print_json:
        click.echo(json.dumps(flows))
        return None

    data = [["Name", "Description"]]
    data.extend([flow["name"], flow["description"]] for flow in flows)

    table = CliTable(data, title="Flows", wrap_cols=["Description"])
    table.echo(plain=plain)

    click.echo(
        "Use "
        + click.style("cci flow info <flow_name>", bold=True)
        + " to get more information about a flow."
    )


@flow.command(name="info", help="Displays information for a flow")
@click.argument("flow_name")
@pass_config(load_keychain=False)
def flow_info(config, flow_name):
    try:
        coordinator = config.get_flow(flow_name)
        output = coordinator.get_summary()
        click.echo(output)
    except FlowNotFoundError as e:
        raise click.UsageError(str(e))


@flow.command(name="run", help="Runs a flow")
@click.argument("flow_name")
@click.option(
    "--org",
    help="Specify the target org.  By default, runs against the current default org",
)
@click.option(
    "--delete-org",
    is_flag=True,
    help="If set, deletes the scratch org after the flow completes",
)
@click.option(
    "--debug", is_flag=True, help="Drops into pdb, the Python debugger, on an exception"
)
@click.option(
    "-o",
    nargs=2,
    multiple=True,
    help="Pass task specific options for the task as '-o taskname__option value'.  You can specify more than one option by using -o more than once.",
)
@click.option(
    "--skip",
    multiple=True,
    help="Specify task names that should be skipped in the flow.  Specify multiple by repeating the --skip option",
)
@click.option(
    "--no-prompt",
    is_flag=True,
    help="Disables all prompts.  Set for non-interactive mode use such as calling from scripts or CI systems",
)
@pass_config
def flow_run(config, flow_name, org, delete_org, debug, o, skip, no_prompt):

    # Get necessary configs
    org, org_config = config.get_org(org)
    if delete_org and not org_config.scratch:
        raise click.UsageError("--delete-org can only be used with a scratch org")

    # Parse command line options
    options = defaultdict(dict)
    if o:
        for key, value in o:
            task_name, option_name = key.split("__")
            options[task_name][option_name] = value

    # Create the flow and handle initialization exceptions
    try:
        coordinator = config.get_flow(flow_name, options=options)
        coordinator.run(org_config)
    except CumulusCIUsageError as e:
        exception = click.UsageError(str(e))
        handle_exception_debug(config, debug, throw_exception=exception)
    except (CumulusCIFailure, ScratchOrgException) as e:
        exception = click.ClickException(str(e) or e.__class__.__name__)
        handle_exception_debug(config, debug, throw_exception=exception)
    except Exception:
        handle_exception_debug(config, debug, no_prompt=no_prompt)
    finally:
        config.alert("Flow Complete: {}".format(flow_name))

    # Delete the scratch org if --delete-org was set
    if delete_org:
        try:
            org_config.delete_org()
        except Exception as e:
            click.echo(
                "Scratch org deletion failed.  Ignoring the error below to complete the flow:"
            )
            click.echo(str(e))<|MERGE_RESOLUTION|>--- conflicted
+++ resolved
@@ -961,9 +961,6 @@
         row = [org, org_config.default]
         if isinstance(org_config, ScratchOrgConfig):
             org_days = org_config.format_org_days()
-<<<<<<< HEAD
-            row.extend([org_days, not org_config.alive, org_config.config_name])
-=======
             if org_config.expired:
                 domain = ""
             else:
@@ -971,8 +968,7 @@
                 domain = urlparse(instance_url).hostname or ""
                 if domain:
                     domain = domain.replace(".my.salesforce.com", "")
-            row.extend([org_days, org_config.expired, org_config.config_name, domain])
->>>>>>> c85d13d0
+            row.extend([org_days, not org_config.alive, org_config.config_name, domain])
             scratch_data.append(row)
         else:
             username = org_config.config.get(
