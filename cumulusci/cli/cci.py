from __future__ import absolute_import
from future import standard_library

standard_library.install_aliases()
from past.builtins import basestring
from builtins import str
from builtins import object
import json
import os
import sys
import webbrowser
import code
import yaml
import time

from contextlib import contextmanager
from shutil import copyfile

import click
import pkg_resources
import requests
from plaintable import Table
from rst2ansi import rst2ansi
from jinja2 import Environment
from jinja2 import PackageLoader

import cumulusci
from cumulusci.core.config import FlowConfig
from cumulusci.core.config import BaseConfig
from cumulusci.core.config import OrgConfig
from cumulusci.core.config import ScratchOrgConfig
from cumulusci.core.config import ServiceConfig
from cumulusci.core.config import TaskConfig
from cumulusci.core.config import YamlGlobalConfig
from cumulusci.core.config import YamlProjectConfig
from cumulusci.core.exceptions import ConfigError
from cumulusci.core.exceptions import CumulusCIFailure
from cumulusci.core.exceptions import CumulusCIUsageError
from cumulusci.core.exceptions import FlowNotFoundError
from cumulusci.core.exceptions import OrgNotFound
from cumulusci.core.exceptions import NotInProject
from cumulusci.core.exceptions import ProjectConfigNotFound
from cumulusci.core.exceptions import ScratchOrgException
from cumulusci.core.exceptions import ServiceNotConfigured
from cumulusci.core.exceptions import TaskNotFoundError
from cumulusci.core.flows import BaseFlow
from cumulusci.core.utils import import_class
from cumulusci.cli.config import CliConfig
from cumulusci.cli.config import get_installed_version
from cumulusci.utils import doc_task
from cumulusci.oauth.salesforce import CaptureSalesforceOAuth
from .logger import init_logger
import re


@contextmanager
def timestamp_file():
    """Opens a file for tracking the time of the last version check"""
    config_dir = os.path.join(
        os.path.expanduser("~"), YamlGlobalConfig.config_local_dir
    )

    if not os.path.exists(config_dir):
        os.mkdir(config_dir)

    with open(os.path.join(config_dir, "cumulus_timestamp"), "w+") as f:
        yield f


FINAL_VERSION_RE = re.compile(r"^[\d\.]+$")


def is_final_release(version):
    """Returns bool whether version string should be considered a final release.

    cumulusci versions are considered final if they contain only digits and periods.
    e.g. 1.0.1 is final but 2.0b1 and 2.0.dev0 are not.
    """
    return FINAL_VERSION_RE.match(version)


def get_latest_final_version():
    """ return the latest version of cumulusci in pypi, be defensive """
    # use the pypi json api https://wiki.python.org/moin/PyPIJSON
    res = requests.get("https://pypi.org/pypi/cumulusci/json", timeout=5).json()
    with timestamp_file() as f:
<<<<<<< HEAD
        f.write(str(time.time()))
    versions = [pkg_resources.parse_version(v) for v in res["releases"].keys()]
    versions = [v for v in versions if not v.is_prerelease and not v.is_postrelease]
=======
        f.write(bytes(time.time()))
    versions = []
    for versionstring in res["releases"].keys():
        if not is_final_release(versionstring):
            continue
        versions.append(pkg_resources.parse_version(versionstring))
>>>>>>> 7c631dc6
    versions.sort(reverse=True)
    return versions[0]


def check_latest_version():
    """ checks for the latest version of cumulusci from pypi, max once per hour """
    check = True

    with timestamp_file() as f:
        timestamp = float(f.read() or 0)
    delta = time.time() - timestamp
    check = delta > 3600

    if check:
        try:
            latest_version = get_latest_final_version()
        except requests.exceptions.RequestException as e:
            click.echo("Error checking cci version:")
            click.echo(str(e))
            return

        result = latest_version > get_installed_version()
        click.echo("Checking the version!")
        if result:
            click.echo(
                "An update to CumulusCI is available. Use pip install --upgrade cumulusci to update."
            )


def handle_exception_debug(config, debug, throw_exception=None, no_prompt=None):
    if debug:
        import pdb
        import traceback

        traceback.print_exc()
        pdb.post_mortem()
    else:
        if throw_exception:
            raise throw_exception
        else:
            handle_sentry_event(config, no_prompt)
            raise


def render_recursive(data, indent=None):
    if indent is None:
        indent = 0
    indent_str = " " * indent
    if isinstance(data, BaseConfig):
        render_recursive(data.config)
    elif isinstance(data, list):
        for item in data:
            if isinstance(item, basestring):
                click.echo("{}- {}".format(indent_str, item))
            else:
                click.echo("{}-".format(indent_str))
                render_recursive(item, indent=indent + 4)
    elif isinstance(data, dict):
        for key, value in data.items():
            key_str = click.style(str(key) + ":", bold=True)
            if isinstance(value, list):
                click.echo("{}{}".format(indent_str, key_str))
                render_recursive(value, indent=indent + 4)
            elif isinstance(value, dict):
                click.echo("{}{}".format(indent_str, key_str))
                render_recursive(value, indent=indent + 4)
            else:
                click.echo("{}{} {}".format(indent_str, key_str, value))


def handle_sentry_event(config, no_prompt):
    event = config.project_config.sentry_event
    if not event:
        return

    sentry_config = config.project_config.keychain.get_service("sentry")
    event_url = "{}/{}/{}/?query={}".format(
        config.project_config.sentry.remote.base_url,
        sentry_config.org_slug,
        sentry_config.project_slug,
        event,
    )
    click.echo(
        "An error event was recorded in sentry.io and can be viewed at the url:\n{}".format(
            event_url
        )
    )

    if not no_prompt and click.confirm(
        click.style(
            "Do you want to open a browser to view the error in sentry.io?", bold=True
        )
    ):
        webbrowser.open(event_url)


# Root command


@click.group("main", help="")
@click.pass_context
def main(ctx):
    """Main CumulusCI CLI entry point.

    This runs as the first step in processing any CLI command.
    """
    check_latest_version()
    init_logger()

    try:
        config = CliConfig()
    except click.UsageError as e:
        click.echo(str(e))
        sys.exit(1)

    config.check_cumulusci_version()

    # Attach the config object to the click context
    # so it can be accessed by other commands using `click.pass_obj`
    ctx.obj = config


@click.command(name="version", help="Print the current version of CumulusCI")
def version():
    click.echo(cumulusci.__version__)


@click.command(name="shell", help="Drop into a python shell")
@click.pass_obj
@click.pass_context
def shell(ctx, config):
    code.interact(local=dict(globals(), **locals()))


# Top Level Groups


@click.group(
    "project", help="Commands for interacting with project repository configurations"
)
@click.pass_obj
def project(config):
    pass


@click.group("org", help="Commands for connecting and interacting with Salesforce orgs")
@click.pass_obj
def org(config):
    pass


@click.group("task", help="Commands for finding and running tasks for a project")
@click.pass_obj
def task(config):
    pass


@click.group("flow", help="Commands for finding and running flows for a project")
@click.pass_obj
def flow(config):
    pass


@click.group("service", help="Commands for connecting services to the keychain")
@click.pass_obj
def service(config):
    pass


main.add_command(project)
main.add_command(org)
main.add_command(task)
main.add_command(flow)
main.add_command(version)
main.add_command(shell)
main.add_command(service)


# Commands for group: project


@click.command(
    name="init", help="Initialize a new project for use with the cumulusci toolbelt"
)
@click.pass_obj
def project_init(config):
    if not os.path.isdir(".git"):
        raise click.ClickException("You are not in the root of a Git repository")

    if os.path.isfile("cumulusci.yml"):
        raise click.ClickException("This project already has a cumulusci.yml file")

    context = {}

    # Prep jinja2 environment for rendering files
    env = Environment(
        loader=PackageLoader(
            "cumulusci", os.path.join("files", "templates", "project")
        ),
        trim_blocks=True,
        lstrip_blocks=True,
    )

    # Project and Package Info
    click.echo()
    click.echo(click.style("# Project Info", bold=True, fg="blue"))
    click.echo(
        "The following prompts will collect general information about the project"
    )

    project_name = os.path.split(os.getcwd())[-1:][0]
    click.echo()
    click.echo(
        "Enter the project name.  The name is usually the same as your repository name.  NOTE: Do not use spaces in the project name!"
    )
    context["project_name"] = click.prompt(
        click.style("Project Name", bold=True), default=project_name
    )

    click.echo()
    click.echo(
        "CumulusCI uses an unmanaged package as a container for your project's metadata.  Enter the name of the package you want to use."
    )
    context["package_name"] = click.prompt(
        click.style("Package Name", bold=True), default=project_name
    )

    click.echo()
    context["package_namespace"] = None
    if click.confirm(
        click.style("Is this a managed package project?", bold=True), default=False
    ):
        click.echo(
            "Enter the namespace assigned to the managed package for this project"
        )
        context["package_namespace"] = click.prompt(
            click.style("Package Namespace", bold=True), default=project_name
        )

    click.echo()
    context["api_version"] = click.prompt(
        click.style("Salesforce API Version", bold=True),
        default=config.global_config.project__package__api_version,
    )

    # Dependencies
    dependencies = []
    click.echo(click.style("# Extend Project", bold=True, fg="blue"))
    click.echo(
        "CumulusCI makes it easy to build extensions of other projects configured for CumulusCI like Salesforce.org's NPSP and HEDA.  If you are building an extension of another project using CumulusCI and have access to its Github repository, use this section to configure this project as an extension."
    )
    if click.confirm(
        click.style(
            "Are you extending another CumulusCI project such as NPSP or HEDA?",
            bold=True,
        ),
        default=False,
    ):
        click.echo("Please select from the following options:")
        click.echo("  1: HEDA (https://github.com/SalesforceFoundation/HEDAP)")
        click.echo("  2: NPSP (https://github.com/SalesforceFoundation/Cumulus)")
        click.echo(
            "  3: Github URL (provide a URL to a Github repository configured for CumulusCI)"
        )
        selection = click.prompt(click.style("Enter your selection", bold=True))
        github_url = {
            "1": "https://github.com/SalesforceFoundation/HEDAP",
            "2": "https://github.com/SalesforceFoundation/Cumulus",
        }.get(selection)
        if github_url is None:
            print(selection)
            github_url = click.prompt(
                click.style("Enter the Github Repository URL", bold=True)
            )
        dependencies.append({"type": "github", "url": github_url})
    context["dependencies"] = dependencies

    # Git Configuration
    git_config = {}
    click.echo()
    click.echo(click.style("# Git Configuration", bold=True, fg="blue"))
    click.echo(
        "CumulusCI assumes your default branch is master, your feature branches are named feature/*, your beta release tags are named beta/*, and your release tags are release/*.  If you want to use a different branch/tag naming scheme, you can configure the overrides here.  Otherwise, just accept the defaults."
    )

    git_default_branch = click.prompt(
        click.style("Default Branch", bold=True), default="master"
    )
    if (
        git_default_branch
        and git_default_branch != config.global_config.project__git__default_branch
    ):
        git_config["default_branch"] = git_default_branch

    git_prefix_feature = click.prompt(
        click.style("Feature Branch Prefix", bold=True), default="feature/"
    )
    if (
        git_prefix_feature
        and git_prefix_feature != config.global_config.project__git__prefix_feature
    ):
        git_config["prefix_feature"] = git_prefix_feature

    git_prefix_beta = click.prompt(
        click.style("Beta Tag Prefix", bold=True), default="beta/"
    )
    if (
        git_prefix_beta
        and git_prefix_beta != config.global_config.project__git__prefix_beta
    ):
        git_config["prefix_beta"] = git_prefix_beta

    git_prefix_release = click.prompt(
        click.style("Release Tag Prefix", bold=True), default="release/"
    )
    if (
        git_prefix_release
        and git_prefix_release != config.global_config.project__git__prefix_release
    ):
        git_config["prefix_release"] = git_prefix_release

    context["git"] = git_config

    #     test:
    test_config = []
    click.echo()
    click.echo(click.style("# Apex Tests Configuration", bold=True, fg="blue"))
    click.echo(
        "The CumulusCI Apex test runner uses a SOQL where clause to select which tests to run.  Enter the SOQL pattern to use to match test class names."
    )

    test_name_match = click.prompt(
        click.style("Test Name Match", bold=True),
        default=config.global_config.project__test__name_match,
    )
    if (
        test_name_match
        and test_name_match == config.global_config.project__test__name_match
    ):
        test_name_match = None
    context["test_name_match"] = test_name_match

    # Render the cumulusci.yml file
    template = env.get_template("cumulusci.yml")
    with open("cumulusci.yml", "w") as f:
        f.write(template.render(**context))

    # Create src directory
    if not os.path.isdir("src"):
        os.mkdir("src")

    # Create sfdx-project.json
    if not os.path.isfile("sfdx-project.json"):

        sfdx_project = {
            "packageDirectories": [{"path": "force-app", "default": True}],
            "namespace": context["package_namespace"],
            "sourceApiVersion": context["api_version"],
        }
        with open("sfdx-project.json", "w") as f:
            f.write(json.dumps(sfdx_project))

    # Create orgs subdir
    if not os.path.isdir("orgs"):
        os.mkdir("orgs")

    template = env.get_template("scratch_def.json")
    with open(os.path.join("orgs", "beta.json"), "w") as f:
        f.write(
            template.render(
                package_name=context["package_name"],
                org_name="Beta Test Org",
                edition="Developer",
            )
        )
    with open(os.path.join("orgs", "dev.json"), "w") as f:
        f.write(
            template.render(
                package_name=context["package_name"],
                org_name="Dev Org",
                edition="Developer",
            )
        )
    with open(os.path.join("orgs", "feature.json"), "w") as f:
        f.write(
            template.render(
                package_name=context["package_name"],
                org_name="Feature Test Org",
                edition="Developer",
            )
        )
    with open(os.path.join("orgs", "release.json"), "w") as f:
        f.write(
            template.render(
                package_name=context["package_name"],
                org_name="Release Test Org",
                edition="Enterprise",
            )
        )

    # Create initial create_contact.robot test
    if not os.path.isdir("tests"):
        os.mkdir("tests")
        test_folder = os.path.join("tests", "standard_objects")
        os.mkdir(test_folder)
        test_src = os.path.join(
            cumulusci.__location__,
            "robotframework",
            "tests",
            "salesforce",
            "create_contact.robot",
        )
        test_dest = os.path.join(test_folder, "create_contact.robot")
        copyfile(test_src, test_dest)

    click.echo(
        click.style(
            "Your project is now initialized for use with CumulusCI",
            bold=True,
            fg="green",
        )
    )
    click.echo(
        click.style(
            "You can use the project edit command to edit the project's config file",
            fg="yellow",
        )
    )


@click.command(
    name="info", help="Display information about the current project's configuration"
)
@click.pass_obj
def project_info(config):
    render_recursive(config.project_config.project)


@click.command(
    name="dependencies",
    help="Displays the current dependencies for the project.  If the dependencies section has references to other github repositories, the repositories are inspected and a static list of dependencies is created",
)
@click.pass_obj
def project_dependencies(config):
    dependencies = config.project_config.get_static_dependencies()
    for line in config.project_config.pretty_dependencies(dependencies):
        click.echo(line)


project.add_command(project_init)
project.add_command(project_info)
project.add_command(project_dependencies)


# Commands for group: service


@click.command(name="list", help="List services available for configuration and use")
@click.pass_obj
def service_list(config):
    headers = ["service", "description", "is_configured"]
    data = []
    for serv, schema in list(config.project_config.services.items()):
        is_configured = ""
        if serv in config.keychain.list_services():
            is_configured = "* "
        data.append((serv, schema["description"], is_configured))
    table = Table(data, headers)
    click.echo(table)


class ConnectServiceCommand(click.MultiCommand):
    def list_commands(self, ctx):
        """ list the services that can be configured """
        config = ctx.ensure_object(CliConfig)
        return sorted(config.project_config.services.keys())

    def _build_param(self, attribute, details):
        req = details["required"]
        return click.Option(("--{0}".format(attribute),), prompt=req, required=req)

    def get_command(self, ctx, name):
        config = ctx.ensure_object(CliConfig)

        attributes = iter(
            list(
                getattr(
                    config.project_config, "services__{0}__attributes".format(name)
                ).items()
            )
        )
        params = [self._build_param(attr, cnfg) for attr, cnfg in attributes]
        params.append(click.Option(("--project",), is_flag=True))

        @click.pass_context
        def callback(ctx, project=False, *args, **kwargs):
            serv_conf = dict(
                (k, v) for k, v in list(kwargs.items()) if v != None
            )  # remove None values
            config.keychain.set_service(name, ServiceConfig(serv_conf), project)
            if project:
                click.echo("{0} is now configured for this project".format(name))
            else:
                click.echo("{0} is now configured for global use".format(name))

        ret = click.Command(name, params=params, callback=callback)
        return ret


@click.command(
    cls=ConnectServiceCommand, name="connect", help="Connect a CumulusCI task service"
)
@click.pass_context
def service_connect(ctx, *args, **kvargs):
    pass


@click.command(name="info", help="Show the details of a connected service")
@click.argument("service_name")
@click.pass_obj
def service_info(config, service_name):
    try:
        service_config = config.keychain.get_service(service_name)
        render_recursive(service_config.config)
    except ServiceNotConfigured:
        click.echo(
            "{0} is not configured for this project.  Use service connect {0} to configure.".format(
                service_name
            )
        )


service.add_command(service_connect)
service.add_command(service_list)
service.add_command(service_info)


# Commands for group: org


@click.command(
    name="browser",
    help="Opens a browser window and logs into the org using the stored OAuth credentials",
)
@click.argument("org_name", required=False)
@click.pass_obj
def org_browser(config, org_name):
    org_name, org_config = config.get_org(org_name)
    org_config.refresh_oauth_token(config.keychain)

    webbrowser.open(org_config.start_url)

    # Save the org config in case it was modified
    config.keychain.set_org(org_config)


@click.command(
    name="connect", help="Connects a new org's credentials using OAuth Web Flow"
)
@click.argument("org_name")
@click.option(
    "--sandbox", is_flag=True, help="If set, connects to a Salesforce sandbox org"
)
@click.option(
    "--login-url",
    help="If set, login to this hostname.",
    default="https://login.salesforce.com",
)
@click.option(
    "--default",
    is_flag=True,
    help="If set, sets the connected org as the new default org",
)
@click.option(
    "--global-org", help="Set True if org should be used by any project", is_flag=True
)
@click.pass_obj
def org_connect(config, org_name, sandbox, login_url, default, global_org):
    config.check_org_overwrite(org_name)

    try:
        connected_app = config.keychain.get_service("connected_app")
    except ServiceNotConfigured as e:
        raise ServiceNotConfigured(
            "Connected App is required but not configured. "
            + "Configure the Connected App service:\n"
            + "http://cumulusci.readthedocs.io/en/latest/"
            + "tutorial.html#configuring-the-project-s-connected-app"
        )
    if sandbox:
        login_url = "https://test.salesforce.com"

    oauth_capture = CaptureSalesforceOAuth(
        client_id=connected_app.client_id,
        client_secret=connected_app.client_secret,
        callback_url=connected_app.callback_url,
        auth_site=login_url,
        scope="web full refresh_token",
    )
    oauth_dict = oauth_capture()
    org_config = OrgConfig(oauth_dict, org_name)
    org_config.load_userinfo()

    config.keychain.set_org(org_config, global_org)

    if default:
        org = config.keychain.set_default_org(org_name)
        click.echo("{} is now the default org".format(org_name))


@click.command(
    name="default", help="Sets an org as the default org for tasks and flows"
)
@click.argument("org_name")
@click.option(
    "--unset",
    is_flag=True,
    help="Unset the org as the default org leaving no default org selected",
)
@click.pass_obj
def org_default(config, org_name, unset):

    if unset:
        config.keychain.unset_default_org()
        click.echo(
            "{} is no longer the default org.  No default org set.".format(org_name)
        )
    else:
        config.keychain.set_default_org(org_name)
        click.echo("{} is now the default org".format(org_name))


@click.command(name="info", help="Display information for a connected org")
@click.argument("org_name", required=False)
@click.option("print_json", "--json", is_flag=True, help="Print as JSON")
@click.pass_obj
def org_info(config, org_name, print_json):
    org_name, org_config = config.get_org(org_name)
    org_config.refresh_oauth_token(config.keychain)

    if print_json:
        click.echo(json.dumps(org_config.config, sort_keys=True, indent=4))
    else:
        render_recursive(org_config.config)

        if org_config.scratch and org_config.expires:
            click.echo("Org expires on {:%c}".format(org_config.expires))

    # Save the org config in case it was modified
    config.keychain.set_org(org_config)


@click.command(name="list", help="Lists the connected orgs for the current project")
@click.pass_obj
def org_list(config):
    data = []
    headers = [
        "org",
        "default",
        "scratch",
        "days",
        "expired",
        "config_name",
        "username",
    ]
    for org in config.project_config.list_orgs():
        org_config = config.project_config.get_org(org)
        row = [org]
        row.append("*" if org_config.default else "")
        row.append("*" if org_config.scratch else "")
        if org_config.days_alive:
            row.append(
                "{} of {}".format(org_config.days_alive, org_config.days)
                if org_config.scratch
                else ""
            )
        else:
            row.append(org_config.days if org_config.scratch else "")
        row.append("*" if org_config.scratch and org_config.expired else "")
        row.append(org_config.config_name if org_config.config_name else "")
        username = org_config.config.get(
            "username", org_config.userinfo__preferred_username
        )
        row.append(username if username else "")
        data.append(row)
    table = Table(data, headers)
    click.echo(table)


@click.command(name="remove", help="Removes an org from the keychain")
@click.argument("org_name")
@click.option(
    "--global-org",
    is_flag=True,
    help="Set this option to force remove a global org.  Default behavior is to error if you attempt to delete a global org.",
)
@click.pass_obj
def org_remove(config, org_name, global_org):
    try:
        org_config = config.keychain.get_org(org_name)
    except OrgNotFound:
        raise click.ClickException(
            "Org {} does not exist in the keychain".format(org_name)
        )

    if org_config.can_delete():
        click.echo("A scratch org was already created, attempting to delete...")
        try:
            org_config.delete_org()
        except Exception as e:
            click.echo("Deleting scratch org failed with error:")
            click.echo(e)

    config.keychain.remove_org(org_name, global_org)


@click.command(
    name="scratch", help="Connects a Salesforce DX Scratch Org to the keychain"
)
@click.argument("config_name")
@click.argument("org_name")
@click.option(
    "--default",
    is_flag=True,
    help="If set, sets the connected org as the new default org",
)
@click.option(
    "--devhub", help="If provided, overrides the devhub used to create the scratch org"
)
@click.option(
    "--days",
    help="If provided, overrides the scratch config default days value for how many days the scratch org should persist",
)
@click.option(
    "--no-password", is_flag=True, help="If set, don't set a password for the org"
)
@click.pass_obj
def org_scratch(config, config_name, org_name, default, devhub, days, no_password):
    config.check_org_overwrite(org_name)

    scratch_configs = getattr(config.project_config, "orgs__scratch")
    if not scratch_configs:
        raise click.UsageError("No scratch org configs found in cumulusci.yml")
    scratch_config = scratch_configs.get(config_name)
    if not scratch_config:
        raise click.UsageError(
            "No scratch org config named {} found in the cumulusci.yml file".format(
                config_name
            )
        )

    if devhub:
        scratch_config["devhub"] = devhub

    config.keychain.create_scratch_org(
        org_name, config_name, days, set_password=not (no_password)
    )

    if default:
        org = config.keychain.set_default_org(org_name)
        click.echo("{} is now the default org".format(org_name))


@click.command(
    name="scratch_delete",
    help="Deletes a Salesforce DX Scratch Org leaving the config in the keychain for regeneration",
)
@click.argument("org_name")
@click.pass_obj
def org_scratch_delete(config, org_name):
    org_config = config.keychain.get_org(org_name)
    if not org_config.scratch:
        raise click.UsageError("Org {} is not a scratch org".format(org_name))

    try:
        org_config.delete_org()
    except ScratchOrgException as e:
        raise click.UsageError(str(e))

    config.keychain.set_org(org_config)


org.add_command(org_browser)
org.add_command(org_connect)
org.add_command(org_default)
org.add_command(org_info)
org.add_command(org_list)
org.add_command(org_remove)
org.add_command(org_scratch)
org.add_command(org_scratch_delete)


# Commands for group: task


@click.command(name="list", help="List available tasks for the current context")
@click.pass_obj
def task_list(config):
    data = []
    headers = ["task", "description"]
    for task in config.project_config.list_tasks():
        data.append((task["name"], task["description"]))
    table = Table(data, headers)
    click.echo(table)
    click.echo("")
    click.echo(
        "Use "
        + click.style("cci task info <task_name>", bold=True)
        + " to get more information about a task."
    )


@click.command(name="doc", help="Exports RST format documentation for all tasks")
@click.pass_obj
def task_doc(config):
    config_src = config.global_config

    for name, options in list(config_src.tasks.items()):
        task_config = TaskConfig(options)
        doc = doc_task(name, task_config)
        click.echo(doc)
        click.echo("")


@click.command(name="info", help="Displays information for a task")
@click.argument("task_name")
@click.pass_obj
def task_info(config, task_name):
    task_config = config.project_config.get_task(task_name)
    doc = doc_task(task_name, task_config).encode()
    click.echo(rst2ansi(doc))


@click.command(name="run", help="Runs a task")
@click.argument("task_name")
@click.option(
    "--org",
    help="Specify the target org.  By default, runs against the current default org",
)
@click.option(
    "-o",
    nargs=2,
    multiple=True,
    help="Pass task specific options for the task as '-o option value'.  You can specify more than one option by using -o more than once.",
)
@click.option(
    "--debug", is_flag=True, help="Drops into pdb, the Python debugger, on an exception"
)
@click.option(
    "--debug-before",
    is_flag=True,
    help="Drops into the Python debugger right before task start.",
)
@click.option(
    "--debug-after",
    is_flag=True,
    help="Drops into the Python debugger at task completion.",
)
@click.option(
    "--no-prompt",
    is_flag=True,
    help="Disables all prompts.  Set for non-interactive mode use such as calling from scripts or CI systems",
)
@click.pass_obj
def task_run(config, task_name, org, o, debug, debug_before, debug_after, no_prompt):

    # Get necessary configs
    org, org_config = config.get_org(org, fail_if_missing=False)
    task_config = getattr(config.project_config, "tasks__{}".format(task_name))
    if not task_config:
        raise TaskNotFoundError("Task not found: {}".format(task_name))

    # Get the class to look up options
    class_path = task_config.get("class_path")
    task_class = import_class(class_path)

    # Parse command line options and add to task config
    if o:
        if "options" not in task_config:
            task_config["options"] = {}
        for name, value in o:
            # Validate the option
            if name not in task_class.task_options:
                raise click.UsageError(
                    'Option "{}" is not available for task {}'.format(name, task_name)
                )

            # Override the option in the task config
            task_config["options"][name] = value

    task_config = TaskConfig(task_config)

    # Create and run the task
    try:
        task = task_class(config.project_config, task_config, org_config=org_config)

        if debug_before:
            import pdb

            pdb.set_trace()

        task()

        if debug_after:
            import pdb

            pdb.set_trace()

    except CumulusCIUsageError as e:
        # Usage error; report with usage line and no traceback
        exception = click.UsageError(str(e))
        handle_exception_debug(config, debug, throw_exception=exception)
    except (CumulusCIFailure, ScratchOrgException) as e:
        # Expected failure; report without traceback
        exception = click.ClickException("Failed: {}".format(e.__class__.__name__))
        handle_exception_debug(config, debug, throw_exception=exception)
    except Exception:
        # Unexpected exception; log to sentry and raise
        handle_exception_debug(config, debug, no_prompt=no_prompt)

    config.alert("Task complete: {}".format(task_name))


# Add the task commands to the task group
task.add_command(task_doc)
task.add_command(task_info)
task.add_command(task_list)
task.add_command(task_run)


# Commands for group: flow


@click.command(name="list", help="List available flows for the current context")
@click.pass_obj
def flow_list(config):
    data = []
    headers = ["flow", "description"]
    for flow in config.project_config.list_flows():
        data.append((flow["name"], flow["description"]))
    table = Table(data, headers)
    click.echo(table)
    click.echo("")
    click.echo(
        "Use "
        + click.style("cci flow info <task_name>", bold=True)
        + " to get more information about a flow."
    )


@click.command(name="info", help="Displays information for a flow")
@click.argument("flow_name")
@click.pass_obj
def flow_info(config, flow_name):
    flow = config.project_config.get_flow(flow_name)
    render_recursive(flow)


@click.command(name="run", help="Runs a flow")
@click.argument("flow_name")
@click.option(
    "--org",
    help="Specify the target org.  By default, runs against the current default org",
)
@click.option(
    "--delete-org",
    is_flag=True,
    help="If set, deletes the scratch org after the flow completes",
)
@click.option(
    "--debug", is_flag=True, help="Drops into pdb, the Python debugger, on an exception"
)
@click.option(
    "-o",
    nargs=2,
    multiple=True,
    help="Pass task specific options for the task as '-o taskname__option value'.  You can specify more than one option by using -o more than once.",
)
@click.option(
    "--skip",
    multiple=True,
    help="Specify task names that should be skipped in the flow.  Specify multiple by repeating the --skip option",
)
@click.option(
    "--no-prompt",
    is_flag=True,
    help="Disables all prompts.  Set for non-interactive mode use such as calling from scripts or CI systems",
)
@click.pass_obj
def flow_run(config, flow_name, org, delete_org, debug, o, skip, no_prompt):

    # Get necessary configs
    org, org_config = config.get_org(org)

    if delete_org and not org_config.scratch:
        raise click.UsageError("--delete-org can only be used with a scratch org")

    flow_config = config.project_config.get_flow(flow_name)

    # Parse command line options and add to task config
    options = {}
    if o:
        for option in o:
            options[option[0]] = option[1]

    # Create the flow and handle initialization exceptions
    try:
        flow = BaseFlow(
            config.project_config,
            flow_config,
            org_config,
            options,
            skip,
            name=flow_name,
        )

        flow()
    except CumulusCIUsageError as e:
        exception = click.UsageError(str(e))
        handle_exception_debug(config, debug, throw_exception=exception)
    except (CumulusCIFailure, ScratchOrgException) as e:
        exception = click.ClickException("Failed: {}".format(e.__class__.__name__))
        handle_exception_debug(config, debug, throw_exception=exception)
    except Exception:
        handle_exception_debug(config, debug, no_prompt=no_prompt)

    # Delete the scratch org if --delete-org was set
    if delete_org:
        try:
            org_config.delete_org()
        except Exception as e:
            click.echo(
                "Scratch org deletion failed.  Ignoring the error below to complete the flow:"
            )
            click.echo(str(e))

    config.alert("Flow Complete: {}".format(flow_name))


flow.add_command(flow_list)
flow.add_command(flow_info)
flow.add_command(flow_run)<|MERGE_RESOLUTION|>--- conflicted
+++ resolved
@@ -84,18 +84,12 @@
     # use the pypi json api https://wiki.python.org/moin/PyPIJSON
     res = requests.get("https://pypi.org/pypi/cumulusci/json", timeout=5).json()
     with timestamp_file() as f:
-<<<<<<< HEAD
         f.write(str(time.time()))
-    versions = [pkg_resources.parse_version(v) for v in res["releases"].keys()]
-    versions = [v for v in versions if not v.is_prerelease and not v.is_postrelease]
-=======
-        f.write(bytes(time.time()))
     versions = []
     for versionstring in res["releases"].keys():
         if not is_final_release(versionstring):
             continue
         versions.append(pkg_resources.parse_version(versionstring))
->>>>>>> 7c631dc6
     versions.sort(reverse=True)
     return versions[0]
 
