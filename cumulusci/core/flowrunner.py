""" FlowRunner contains the logic for actually running a flow.

Flows are an integral part of CCI, they actually *do the thing*. We've been getting
along quite nicely with BaseFlow, which turns a flow definition into a callable
object that runs the flow in one fell swoop. We named it BaseFlow thinking that,
like tasks, specific flows might subclass it to extend behavior. In practice,
unlike BaseTask, subclasses ended up representing variations in how the flow
should actually be executed. We added callback hooks like pre_task and post_task
for host systems embedding cci, like web apps, to inspect the flow in progress.

BaseFlow suited us well.

FlowRunner is a v2 API for flows in CCI. There are two objects of interest:

- FlowCoordinator: takes a flow_config & runtime options to create a set of StepSpecs
  - Meant to replace the public API of BaseFlow, including override hooks.
  - Precomputes a flat list of steps, instead of running Flow recursively.
- TaskRunner: encapsulates the actual task running, result providing logic.

Upon initialization, FlowRunner:

- Creates a logger
- Validates that there are no cycles in the given flow_config
- Validates that the flow_config is using new-style-steps
- Collects a list of StepSpec objects that define what the flow will do.

Upon running the flow, FlowRunner:

- Refreshes the org credentials
- Runs each StepSpec in order
- * Logs the task or skip
- * Updates any ^^ task option values with return_values references
- * Creates a TaskRunner to run the task and get the result
- * Re-raise any fatal exceptions from the task, if not ignore_failure.
- * collects StepResults into the flow.

TaskRunner:

- Imports the actual task module.
- Constructs an instance of the BaseTask subclass.
- Runs/calls the task instance.
- Returns results or exception into an immutable StepResult

Option values/overrides can be passed in at a number of levels, in increasing order of priority:

- Task default (i.e. `.tasks__TASKNAME__options`)
- Flow definition task options (i.e. `.flows__FLOWNAME__steps__STEPNUM__options`)
- Flow definition subflow options (i.e. `.flows__FLOWNAME__steps__STEPNUM__options__TASKNAME`)
    see `dev_org_namespaced` for an example
- Flow runtime (i.e. on the commandline)

"""

import copy
import logging
from collections import defaultdict
from operator import attrgetter
from typing import (
    TYPE_CHECKING,
    Any,
    DefaultDict,
    Dict,
    List,
    NamedTuple,
    Optional,
    Tuple,
    Type,
    Union,
)

from jinja2.sandbox import ImmutableSandboxedEnvironment

from cumulusci.core.config import FlowConfig, TaskConfig
from cumulusci.core.config.org_config import OrgConfig
from cumulusci.core.org_history import (
    OrgActionStatus,
    FlowOrgAction,
    FlowActionStep,
    FlowActionTracker,
    TaskOrgAction,
)

from cumulusci.core.config.project_config import BaseProjectConfig
from cumulusci.core.exceptions import (
    CumulusCIFailure,
    FlowConfigError,
    FlowInfiniteLoopError,
    TaskImportError,
)
<<<<<<< HEAD
from cumulusci.utils import cd
from cumulusci.utils.version_strings import LooseVersion
=======
from cumulusci.utils.version_strings import StepVersion
>>>>>>> 9f9cb71d

if TYPE_CHECKING:
    from cumulusci.core.tasks import BaseTask


RETURN_VALUE_OPTION_PREFIX = "^^"

jinja2_env = ImmutableSandboxedEnvironment()


class StepSpec:
    """simple namespace to describe what the flowrunner should do each step"""

    __slots__ = (
        "step_num",
        "task_name",
        "task_config",
        "task_class",
        "project_config",
        "allow_failure",
        "path",
        "skip",
        "skip_steps",
        "skip_from",
        "start_from",
        "when",
    )

    step_num: StepVersion
    task_name: str
    task_config: dict
    task_class: Optional[
        Type["BaseTask"]
    ]  # None means this step was skipped by setting task: None
    project_config: BaseProjectConfig
    allow_failure: bool
    path: str
    skip: bool
    skip_steps: List[str]
    skip_from: str
    start_from: str
    when: Optional[str]

    def __init__(
        self,
        step_num: StepVersion,
        task_name: str,
        task_config: dict,
        task_class: Optional[Type["BaseTask"]],
        project_config: BaseProjectConfig,
        allow_failure: bool = False,
        from_flow: Optional[str] = None,
        skip: bool = False,
        skip_from: Optional[str] = None,
        skip_steps: Optional[List[str]] = None,
        start_from: Optional[str] = None,
        when: Optional[str] = None,
    ):
        self.step_num = step_num
        self.task_name = task_name
        self.task_config = task_config
        self.task_class = task_class
        self.project_config = project_config
        self.allow_failure = allow_failure
        self.skip = skip
        self.skip_from = skip_from
        self.skip_steps = skip_steps or []
        self.start_from = start_from
        self.when = when

        # Store the dotted path to this step.
        # This is not guaranteed to be unique, because multiple steps
        # in the same flow can reference the same task name with different options.
        # It's here to support the ^^flow_name.task_name.attr_name syntax
        # for referencing previous task return values in options.
        if from_flow:
            self.path = ".".join([from_flow, task_name])
        else:
            self.path = task_name

    def __repr__(self):
        skipstr = ""
        if self.skip:
            skipstr = "!SKIP! "
        return (
            f"<{skipstr}StepSpec {self.step_num}:{self.task_name} {self.task_config}>"
        )


class StepResult(NamedTuple):
    step_num: StepVersion
    task_name: str
    path: str
    result: Any
    return_values: Any
    exception: Optional[Exception]
    action: TaskOrgAction | FlowOrgAction | None


class FlowCallback:
    """A subclass of FlowCallback allows code running a flow
    to inject callback methods to run during the flow. Anything you
    would like the FlowCallback to have access to can be passed to the
    constructor. This is typically used to pass a Django model or model id
    when running a flow inside of a web app.

    Example subclass of FlowCallback:

        class CustomFlowCallback(FlowCallback):
            def __init__(self, model):
                self.model = model

            def post_task(self, step, result):
                # do something to record state on self.model

    Once a subclass is defined, you can instantiate it, and
    pass it as the value for the 'callbacks' keyword argument
    when instantiating a FlowCoordinator.

    Example running a flow with custom callbacks:

        custom_callbacks = CustomFlowCallbacks(model_instance)
        flow_coordinator = FlowCoordinator(
            project_config,
            flow_config,
            name=flow_name,
            options=options,
            callbacks=custom_callbacks,
        )
        flow_coordinator.run(org_config)


    """

    def pre_flow(self, coordinator: "FlowCoordinator"):
        """This is passed an instance of FlowCoordinator,
        that pertains to the flow which is about to run."""
        pass

    def post_flow(self, coordinator: "FlowCoordinator"):
        """This is passed an instance of FlowCoordinator,
        that pertains to the flow just finished running.
        This step executes whether or not the flow completed
        successfully."""
        pass

    def pre_task(self, step: StepSpec):
        """This is passed an instance StepSpec, that
        pertains to the task which is about to run."""
        pass

    def post_task(self, step: StepSpec, result: StepResult):
        """This method is called after a task has executed.

        :param step: Instance of StepSpec that relates to the task which executed
        :param result: Instance of the StepResult class that was run. Attributes of
        interest include, `result.result`, `result.return_values`, and `result.exception`
        """
        pass


class TaskRunner:
    """TaskRunner encapsulates the job of instantiating and running a task."""

    step: StepSpec
    org_config: Optional[OrgConfig]
    flow: Optional["FlowCoordinator"]

    def __init__(
        self,
        step: StepSpec,
        org_config: Optional[OrgConfig],
        flow: Optional["FlowCoordinator"] = None,
    ):
        self.step = step
        self.org_config = org_config
        self.flow = flow

    @classmethod
    def from_flow(cls, flow: "FlowCoordinator", step: StepSpec) -> "TaskRunner":
        return cls(step, flow.org_config, flow=flow)

    def run_step(self, **options) -> StepResult:
        """
        Run a step.

        :return: StepResult
        """

        # Resolve ^^task_name.return_value style option syntax
        task_config = self.step.task_config.copy()
        task_config["options"] = task_config.get("options", {}).copy()
        assert self.flow
        self.flow.resolve_return_value_options(task_config["options"])

        task_config["options"].update(options)

        assert self.step.task_class

        task = self.step.task_class(
            self.step.project_config,
            TaskConfig(task_config),
            org_config=self.org_config,
            name=self.step.task_name,
            stepnum=self.step.step_num,
            flow=self.flow,
        )
        self._log_options(task)
        exc = None
        try:
            task()
        except Exception as e:
            self.flow.logger.error(f"Exception in task {self.step.path}")
            exc = e
        return StepResult(
            self.step.step_num,
            self.step.task_name,
            self.step.path,
            task.result,
            task.return_values,
            exc,
            FlowActionStep(task=task.action),
        )

    def _log_options(self, task: "BaseTask"):
        if not task.task_options:
            task.logger.info("No task options present")
            return
        task.logger.info("Options:")
        for key, info in task.task_options.items():
            value = task.options.get(key)
            if value is not None:
                if type(value) is not list:
                    value = self._obfuscate_if_sensitive(value, info)
                    task.logger.info(f"  {key}: {value}")
                else:
                    task.logger.info(f"  {key}:")
                    for v in value:
                        v = self._obfuscate_if_sensitive(v, info)
                        task.logger.info(f"    - {v}")

    def _obfuscate_if_sensitive(self, value: str, info: dict) -> str:
        if info.get("sensitive"):
            value = 8 * "*"
        return value


class FlowCoordinator:
    org_config: Optional[OrgConfig]
    steps: List[StepSpec]
    callbacks: FlowCallback
    logger: logging.Logger
    skip: List[str]
    skip_from: List[str]
    flow_config: FlowConfig
    runtime_options: dict
    name: Optional[str]
    results: List[StepResult]
    tracker: FlowActionTracker
    action: FlowOrgAction | None

    def __init__(
        self,
        project_config: BaseProjectConfig,
        flow_config: FlowConfig,
        name: Optional[str] = None,
        options: Optional[dict] = None,
        skip: Optional[List[str]] = None,
        skip_from: Optional[List[str]] = None,
        start_from: Optional[str] = None,
        callbacks: Optional[FlowCallback] = None,
    ):
        self.project_config = project_config
        self.flow_config = flow_config
        self.name = name
        self.org_config = None

        if not callbacks:
            callbacks = FlowCallback()
        self.callbacks = callbacks

        self.runtime_options = options or {}

        self.skip = skip or []
        self.skip_from = skip_from or None
        self.start_from = start_from
        self.skip_beginning = start_from is not None
        self.skip_remaining = False
        self.results = []

        self.logger = self._init_logger()
        self.steps = self._init_steps()

        self.tracker = FlowActionTracker(
            name=self.name,
            description=self.flow_config.description,
            group=self.flow_config.group,
            config_steps=self.flow_config.config.get("steps"),
            steps=[],
            repo=self.project_config.repo_url,
            branch=self.project_config.repo_branch,
            commit=self.project_config.repo_commit,
        )
        self.action = None

    @classmethod
    def from_steps(
        cls,
        project_config: BaseProjectConfig,
        steps: List[StepSpec],
        name: Optional[str] = None,
        callbacks: Optional[FlowCallback] = None,
    ):
        instance = cls(
            project_config,
            flow_config=FlowConfig({"steps": {}}),
            name=name,
            callbacks=callbacks,
        )
        instance.steps = steps
        return instance

    def _rule(self, fill="=", length=60, new_line=False):
        self.logger.info(f"{fill * length}")
        if new_line:
            self.logger.info("")

    def get_summary(self, verbose=False):
        """Returns an output string that contains the description of the flow
        and its steps."""
        lines = []
        if "description" in self.flow_config.config:
            lines.append(f"Description: {self.flow_config.config['description']}")

        step_lines = self.get_flow_steps(verbose=verbose)
        if step_lines:
            lines.append("\nFlow Steps")
        lines.extend(step_lines)

        return "\n".join(lines)

    def get_flow_steps(
        self, for_docs: bool = False, verbose: bool = False
    ) -> List[str]:
        """Returns a list of flow steps (tasks and sub-flows) for the given flow.
        For docs, indicates whether or not we want to use the string for use in a code-block
        of an rst file. If True, will omit output of source information."""
        lines = []
        previous_parts = []
        previous_source = None
        for step in self.steps:
            parts = step.path.split(".")
            steps = str(step.step_num).split("/")
            if len(parts) > len(steps):
                # Sub-step generated during freeze process; skip it
                continue
            task_name = parts.pop()

            i = -1
            new_source = (
                f" [from {step.project_config.source}]"
                if step.project_config.source is not previous_source
                else ""
            )
            options_info = ""
            for i, flow_name in enumerate(parts):
                if not any(":" in part for part in step.path.split(".")[i + 1 :]):
                    source = new_source
                else:
                    source = ""
                if len(previous_parts) < i + 1 or previous_parts[i] != flow_name:
                    if for_docs:
                        source = ""

                    line = f"{'    ' * i}{steps[i]}) flow: {flow_name}{source}"
                    if step.skip:
                        line += " [skip]"
                        line = f"\033[90m{line}\033[0m"  # Gray color
                    lines.append(line)
                    if source:
                        new_source = ""

            padding = "    " * (i + 1) + " " * len(str(steps[i + 1]))
            when = f"{padding}  when: {step.when}" if step.when is not None else ""

            if for_docs:
                new_source = ""

            if step.task_config.get("options"):
                if verbose:
                    options = step.task_config.get("options")
                    options_info = f"{padding}  options:"

                    for option, value in options.items():
                        options_info += f"\n{padding}      {option}: {value}"

            line = f"{'    ' * (i + 1)}{steps[i + 1]}) task: {task_name}{new_source}"
            if step.skip:
                line += " [skip]"
                line = f"\033[90m{line}\033[0m"  # Gray color
            lines.append(line)

            if when:
                lines.append(when)

            if options_info:
                lines.append(options_info)

            previous_parts = parts
            previous_source = step.project_config.source

        return lines

    def freeze(self, org_config) -> List[StepSpec]:
        self.org_config = org_config
        line = f"Initializing flow for freezing: {self.__class__.__name__}"
        if self.name:
            line = f"{line} ({self.name})"
        self._rule()
        self.logger.info(line)
        self.logger.info(self.flow_config.description)
        self._rule(new_line=True)
        steps = []
        for step in self.steps:
            if step.skip:
                continue
            with cd(step.project_config.repo_root):
                task = step.task_class(
                    step.project_config,
                    TaskConfig(step.task_config),
                    name=step.task_name,
                )
                steps.extend(task.freeze(step))
        return steps

    def run(self, org_config: OrgConfig):
        self.org_config = org_config
        line = f"Initializing flow: {self.__class__.__name__}"
        if self.name:
            line = f"{line} ({self.name})"
        self._rule()
        self.logger.info(line)
        self.logger.info(self.flow_config.description)
        self._rule(new_line=True)

        self._init_org()
        self._rule(fill="-")
        self.logger.info("Organization:")
        self.logger.info(f"  Username: {org_config.username}")
        self.logger.info(f"    Org Id: {org_config.org_id}")
        self.logger.info(f"  Instance: {org_config.instance_name}")
        self._rule(fill="-", new_line=True)

        # Give pre_flow callback a chance to alter the steps
        # based on the state of the org before we display the steps.
        self.callbacks.pre_flow(self)

        self._rule(fill="-")
        self.logger.info("Steps:")
        for line in self.get_summary().splitlines():
            self.logger.info(line)
        self._rule(fill="-", new_line=True)

        self.logger.info("Starting execution")
        self._rule(new_line=True)

        try:
            for step in self.steps:
                self._run_step(step)
            flow_name = f"'{self.name}' " if self.name else ""
            self.logger.info(
                f"Completed flow {flow_name}on org {org_config.name} successfully!"
            )
            self._record_result()
        except Exception as e:
            self._record_result(e)
            raise e from e
        finally:
            self.callbacks.post_flow(self)

    def _run_step(self, step: StepSpec):
        if step.skip:
            self._rule(fill="*")
            self.logger.info(f"Skipping task: {step.task_name}")
            self._rule(fill="*", new_line=True)
            return

        if step.when:
            jinja2_context = {
                "project_config": step.project_config,
                "org_config": self.org_config,
            }
            expr = jinja2_env.compile_expression(step.when)
            value = expr(**jinja2_context)
            if not value:
                self.logger.info(
                    f"Skipping task {step.task_name} (skipped unless {step.when})"
                )
                return

        self._rule(fill="-")
        self.logger.info(f"Running task: {step.task_name}")
        self._rule(fill="-", new_line=True)

        self.callbacks.pre_task(step)
        result = TaskRunner.from_flow(self, step).run_step()
        self.callbacks.post_task(step, result)
        self.results.append(
            result
        )  # add even a failed result to the result set for the post flow

        if result.exception and not step.allow_failure:
            raise result.exception  # PY3: raise an exception type we control *from* this exception instead?

    def _init_logger(self) -> logging.Logger:
        """
        Returns a logging.Logger-like object to use for the duration of the flow. Tasks will receive this logger
        and getChild(class_name) to get a child logger.

        :return: logging.Logger
        """
        return logging.getLogger("cumulusci.flows").getChild(self.__class__.__name__)

    def _init_steps(self) -> List[StepSpec]:
        """
        Given the flow config and everything else, create a list of steps to run, sorted by step number.

        :return: List[StepSpec]
        """
        self._check_old_yaml_format()
        self._check_infinite_flows(self.flow_config)

        steps = []

        for number, step_config in self.flow_config.steps.items():
            specs = self._visit_step(number, step_config, self.project_config)
            steps.extend(specs)

        return sorted(steps, key=attrgetter("step_num"))

    def _visit_step(
        self,
        number: Union[str, int],
        step_config: dict,
        project_config: BaseProjectConfig,
        visited_steps: Optional[List[StepSpec]] = None,
        parent_options: Optional[dict] = None,
        parent_ui_options: Optional[dict] = None,
        from_flow: Optional[str] = None,
    ) -> List[StepSpec]:
        """
        for each step (as defined in the flow YAML), _visit_step is called with only
        the first two parameters. this takes care of validating the step, collating the
        option overrides, and if it is a task, creating a StepSpec for it.

        If it is a flow, we recursively call _visit_step with the rest of the parameters of context.

        :param number: StepVersion representation of the current step number
        :param step_config: the current step's config (dict from YAML)
        :param visited_steps: used when called recursively for nested steps, becomes the return value
        :param parent_options: used when called recursively for nested steps, options from parent flow
        :param parent_ui_options: used when called recursively for nested steps, UI options from parent flow
        :param from_flow: used when called recursively for nested steps, name of parent flow
        :return: List[StepSpec] a list of all resolved steps including/under the one passed in
        """
        step_number = StepVersion(str(number))

        if visited_steps is None:
            visited_steps = []
        if parent_options is None:
            parent_options = {}
        if parent_ui_options is None:
            parent_ui_options = {}

        # This should never happen because of cleanup
        # in core/utils/cleanup_old_flow_step_replace_syntax()
        assert step_config.keys() != {"task", "flow"}

        # Skips
        # - either in YAML (with the None string for task or flow on a step) or in the skip list on a flow step
        # - or by providing a skip list to the FlowRunner at initialization.
        task_or_flow = step_config.get("task", step_config.get("flow"))
        if task_or_flow and task_or_flow == self.start_from:
            self.skip_beginning = False
        if (
            task_or_flow == "None"
            or task_or_flow in self.skip
            or task_or_flow == self.skip_from
            or self.skip_remaining
            or self.skip_beginning
        ):
            if task_or_flow == self.skip_from:
                self.skip_remaining = True
            visited_steps.append(
                StepSpec(
                    step_num=step_number,
                    task_name=step_config.get("task", step_config.get("flow")),
                    task_config=step_config.get("options", {}),
                    task_class=None,
                    project_config=project_config,
                    from_flow=from_flow,
                    skip=True,  # someday we could use different vals for why skipped
                )
            )
            return visited_steps

        if "task" in step_config:
            name = step_config["task"]

            # get the base task_config from the project config, as a dict for easier manipulation.
            # will raise if the task doesn't exist / is invalid
            task_config = project_config.get_task(name)
            task_config_dict: dict = copy.deepcopy(task_config.config)
            if "options" not in task_config_dict:
                task_config_dict["options"] = {}

            # merge the options together, from task_config all the way down through parent_options
            step_overrides = copy.deepcopy(parent_options.get(name, {}))
            step_overrides.update(step_config.get("options", {}))
            task_config_dict["options"].update(step_overrides)

            # merge UI options from task config and parent flow
            if "ui_options" not in task_config_dict:
                task_config_dict["ui_options"] = {}
            step_ui_overrides = copy.deepcopy(parent_ui_options.get(name, {}))
            step_ui_overrides.update(step_config.get("ui_options", {}))
            task_config_dict["ui_options"].update(step_ui_overrides)

            # merge checks from task config and flow step
            if "checks" not in task_config_dict:
                task_config_dict["checks"] = []
            task_config_dict["checks"].extend(step_config.get("checks", []))

            # merge runtime options
            if name in self.runtime_options:
                task_config_dict["options"].update(self.runtime_options[name])

            # get implementation class. raise/fail if it doesn't exist, because why continue
            try:
                task_class = task_config.get_class()
            except (ImportError, AttributeError, TaskImportError) as e:
                raise FlowConfigError(f"Task named {name} has bad classpath, {e}")

            visited_steps.append(
                StepSpec(
                    step_num=step_number,
                    task_name=name,
                    task_config=task_config_dict,
                    task_class=task_class,
                    project_config=task_config.project_config,
                    allow_failure=step_config.get("ignore_failure", False),
                    from_flow=from_flow,
                    when=step_config.get("when"),
                )
            )
            return visited_steps

        if "flow" in step_config:
            name = step_config["flow"]
            if from_flow:
                path = ".".join([from_flow, name])
            else:
                path = name
            step_options = step_config.get("options", {})
            step_ui_options = step_config.get("ui_options", {})
            flow_config = project_config.get_flow(name)
            for sub_number, sub_stepconf in flow_config.steps.items():
                # append the flow number to the child number, since its a LooseVersion.
                # e.g. if we're in step 2.3 which references a flow with steps 1-5, it
                #   simply ends up as five steps: 2.3.1, 2.3.2, 2.3.3, 2.3.4, 2.3.5
                # TODO: how does this work with nested flowveride? what does defining step 2.3.2 later do?
                num = f"{number}/{sub_number}"
                self._visit_step(
                    number=num,
                    step_config=sub_stepconf,
                    project_config=flow_config.project_config,
                    visited_steps=visited_steps,
                    parent_options=step_options,
                    parent_ui_options=step_ui_options,
                    from_flow=path,
                )
        return visited_steps

    def _check_old_yaml_format(self):
        if self.flow_config.steps is None:
            if "tasks" in self.flow_config.config:
                raise FlowConfigError(
                    'Old flow syntax detected.  Please change from "tasks" to "steps" in the flow definition.'
                )
            else:
                raise FlowConfigError("No steps found in the flow definition")

    def _check_infinite_flows(self, flow_config, flow_stack=None):
        """
        Recursively loop through the flow_config and check if there are any cycles.

        :param flow_config: FlowConfig to traverse to find cycles/infinite loops
        :param flow_stack: list of flow signatures already visited
        :return: None
        """
        if not flow_stack:
            flow_stack = []
        project_config = flow_config.project_config

        for step in flow_config.steps.values():
            if "flow" in step:
                next_flow_name = step["flow"]
                if next_flow_name == "None":
                    continue

                next_flow_config = project_config.get_flow(next_flow_name)
                signature = (
                    hash(next_flow_config.project_config.source),
                    next_flow_config.name,
                )

                if signature in flow_stack:
                    raise FlowInfiniteLoopError(
                        f"Infinite flows detected with flow {next_flow_name}"
                    )
                flow_stack.append(signature)
                self._check_infinite_flows(next_flow_config, flow_stack)
                flow_stack.pop()

    def _init_org(self):
        """Test and refresh credentials to the org specified."""
        self.logger.info(
            f"Verifying and refreshing credentials for the specified org: {self.org_config.name}."
        )

        # attempt to refresh the token, this can throw...
        with self.org_config.save_if_changed():
            self.org_config.refresh_oauth_token(self.project_config.keychain)

    def resolve_return_value_options(self, options):
        """Handle dynamic option value lookups in the format ^^task_name.attr"""
        for key, value in options.items():
            if isinstance(value, str) and value.startswith(RETURN_VALUE_OPTION_PREFIX):
                path, name = value[len(RETURN_VALUE_OPTION_PREFIX) :].rsplit(".", 1)
                result = self._find_result_by_path(path)
                options[key] = result.return_values.get(name)

    def _find_result_by_path(self, path):
        for result in self.results:
            if result.path[-len(path) :] == path:
                return result
        raise NameError(f"Path not found: {path}")

    def _record_result(self, exception=None) -> None:
        data = self.tracker.dict()
        if exception:
            if isinstance(exception, CumulusCIFailure):
                status = OrgActionStatus.FAILURE
            else:
                status = OrgActionStatus.ERROR
        else:
            status = OrgActionStatus.SUCCESS
        data["action_type"] = "Flow"
        data["log"] = ""
        data["exception"] = str(exception)
        data["status"] = status
        data["steps"] = [result.action for result in self.results if result.action]
        self.action = FlowOrgAction.parse_obj(data)


class PreflightFlowCoordinator(FlowCoordinator):
    """Coordinates running preflight checks instead of the actual flow steps."""

    preflight_results: DefaultDict[Optional[str], List[dict]]
    _task_caches: Dict[BaseProjectConfig, "TaskCache"]

    def run(self, org_config: OrgConfig):
        self.org_config = org_config
        self.callbacks.pre_flow(self)

        self._init_org()
        self._rule(fill="-")
        self.logger.info("Organization:")
        self.logger.info(f"  Username: {org_config.username}")
        self.logger.info(f"    Org Id: {org_config.org_id}")
        self._rule(fill="-", new_line=True)

        self.logger.info("Running preflight checks...")
        self._rule(new_line=True)

        self.preflight_results = defaultdict(list)
        # Expose for test access
        self._task_caches = {self.project_config: TaskCache(self, self.project_config)}
        try:
            # flow-level checks
            jinja2_context = {
                "tasks": self._task_caches[self.project_config],
                "project_config": self.project_config,
                "org_config": self.org_config,
            }
            for check in self.flow_config.checks or []:
                result = self.evaluate_check(check, jinja2_context)
                if result:
                    self.preflight_results[None].append(result)

            # Step-level checks
            for step in self.steps:
                jinja2_context["project_config"] = step.project_config
                # Create a cache for this project config, if not present
                # and not equal to the root project config.
                # This accommodates cross-project preflight checks.
                if step.project_config not in self._task_caches:
                    self._task_caches[step.project_config] = TaskCache(
                        self, step.project_config
                    )
                jinja2_context["tasks"] = self._task_caches[step.project_config]
                for check in step.task_config.get("checks", []):
                    result = self.evaluate_check(check, jinja2_context)
                    if result:
                        self.preflight_results[str(step.step_num)].append(result)
        finally:
            self.callbacks.post_flow(self)

    def evaluate_check(
        self, check: dict, jinja2_context: Dict[str, Any]
    ) -> Optional[dict]:
        self.logger.info(f"Evaluating check: {check['when']}")
        expr = jinja2_env.compile_expression(check["when"])
        value = bool(expr(**jinja2_context))
        self.logger.info(f"Check result: {value}")
        if value:
            return {"status": check["action"], "message": check.get("message")}


class TaskCache:
    """Provides access to named tasks and caches their results.

    This is intended for use in a jinja2 expression context
    so that multiple expressions evaluated in the same context
    can avoid running a task more than once with the same options.
    """

    project_config: BaseProjectConfig
    results: Dict[Tuple[str, Tuple[Any]], Any]

    def __init__(self, flow: FlowCoordinator, project_config: BaseProjectConfig):
        self.flow = flow
        # Cross-project flows may include preflight checks
        # that depend on their local context.
        self.project_config = project_config
        self.results = {}

    def __getattr__(self, task_name: str):
        return CachedTaskRunner(self, task_name)


class CachedTaskRunner:
    """Runs a task and caches the result in a TaskCache"""

    cache: TaskCache
    task_name: str

    def __init__(self, cache: TaskCache, task_name: str):
        self.cache = cache
        self.task_name = task_name

    def __call__(self, **options: dict) -> Any:
        cache_key = (self.task_name, tuple(sorted(options.items())))
        if cache_key in self.cache.results:
            return self.cache.results[cache_key].return_values

        task_config = self.cache.project_config.tasks[self.task_name]
        task_class = TaskConfig(
            {**task_config, "project_config": self.cache.project_config}
        ).get_class()
        step = StepSpec(
            step_num=StepVersion("1"),
            task_name=self.task_name,
            task_config=task_config,
            task_class=task_class,
            project_config=self.cache.project_config,
        )
        self.cache.flow.callbacks.pre_task(step)
        result = TaskRunner(step, self.cache.flow.org_config, self.cache.flow).run_step(
            **options
        )
        self.cache.flow.callbacks.post_task(step, result)

        self.cache.results[cache_key] = result
        return result.return_values


def flow_from_org_actions(
    name: str,
    description: str,
    group: str,
    project_config: BaseProjectConfig,
    org_actions: List[Union[TaskOrgAction, FlowOrgAction]],
) -> FlowCoordinator:

    steps = []
    step_counter = 1

    flow_step_name = None

    for org_action in org_actions:
        if isinstance(org_action, TaskOrgAction):
            flow_step_name = org_action.name
            # Handle single task
            steps.append(
                stepspec_from_task_action(project_config, org_action, step_counter)
            )
            step_counter += 1
        elif isinstance(org_action, FlowOrgAction):
            flow_step_name = f"{org_action.name}@{org_action.hash_action}"
            # Handle flow (multiple tasks)
            for step_action in org_action.steps:
                steps.append(
                    stepspec_from_task_action(
                        project_config,
                        step_action.task,
                        step_counter,
                        from_flow=flow_step_name,
                    )
                )
                step_counter += 1

    return FlowCoordinator.from_steps(
        project_config,
        steps,
        name="Composite Replay Flow",
    )


def stepspec_from_task_action(
    project_config: BaseProjectConfig,
    task_action: TaskOrgAction,
    step_num: int,
    from_flow: Optional[str] = None,
) -> StepSpec:
    task_config = {
        "class_path": task_action.class_path,
        "options": task_action.options.copy(),
    }

    # Handle special case of mapping resolved dependencies back to runnable ones
    runnable_dependencies = task_action.get_runnable_dependencies(project_config)
    if runnable_dependencies:
        task_config["options"] = task_config.get("options", {})
        task_config["options"]["dependencies"] = runnable_dependencies

    try:
        task_class = project_config.get_task(task_action.name).get_class()
    except (ImportError, AttributeError, TaskImportError) as e:
        raise FlowConfigError(f"Task named {task_action.name} has bad classpath, {e}")

    return StepSpec(
        step_num=StepVersion(str(step_num)),
        task_name=task_action.name,
        task_config=task_config,
        task_class=task_class,
        project_config=project_config,
        allow_failure=task_config.get("ignore_failure", False),
        from_flow=from_flow,
        when=task_config.get("when"),
    )<|MERGE_RESOLUTION|>--- conflicted
+++ resolved
@@ -87,12 +87,8 @@
     FlowInfiniteLoopError,
     TaskImportError,
 )
-<<<<<<< HEAD
 from cumulusci.utils import cd
-from cumulusci.utils.version_strings import LooseVersion
-=======
 from cumulusci.utils.version_strings import StepVersion
->>>>>>> 9f9cb71d
 
 if TYPE_CHECKING:
     from cumulusci.core.tasks import BaseTask
@@ -151,6 +147,8 @@
         start_from: Optional[str] = None,
         when: Optional[str] = None,
     ):
+        if not isinstance(step_num, StepVersion):
+            step_num = StepVersion(step_num)
         self.step_num = step_num
         self.task_name = task_name
         self.task_config = task_config
@@ -390,7 +388,10 @@
             name=self.name,
             description=self.flow_config.description,
             group=self.flow_config.group,
-            config_steps=self.flow_config.config.get("steps"),
+            config_steps={
+                StepVersion(str(key)): step
+                for key, step in self.flow_config.config.get("steps").items()
+            },
             steps=[],
             repo=self.project_config.repo_url,
             branch=self.project_config.repo_branch,
