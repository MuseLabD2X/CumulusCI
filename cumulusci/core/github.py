import functools
import io
import os
import re
import time
import webbrowser
from base64 import b64encode
from string import Template
from typing import Callable, Optional, Union
from urllib.parse import urlparse

import github3
from github3 import GitHub, GitHubEnterprise, login
from github3.exceptions import (
    AuthenticationFailed,
    ConnectionError,
    ResponseError,
    TransportError,
)
from github3.git import Reference, Tag
from github3.pulls import ShortPullRequest
from github3.repos.commit import RepoCommit
from github3.repos.release import Release
from github3.repos.repo import Repository
from github3.session import GitHubSession
from nacl import encoding, public
from requests.adapters import HTTPAdapter
from requests.exceptions import RetryError
from requests.models import Response
from requests.packages.urllib3.util.retry import Retry
from rich.console import Console

from cumulusci.core.exceptions import (
    DependencyLookupError,
    GithubApiError,
    GithubApiNotFoundError,
    GithubException,
    ServiceNotConfigured,
)
from cumulusci.oauth.client import (
    OAuth2ClientConfig,
    OAuth2DeviceConfig,
    get_device_code,
    get_device_oauth_token,
)
from cumulusci.utils.git import parse_repo_url
from cumulusci.utils.http.requests_utils import safe_json_from_response
from cumulusci.utils.yaml.cumulusci_yml import cci_safe_load

OAUTH_DEVICE_APP = {
    "client_id": "2a4bc3e5ce4f2c49a957",
    "auth_uri": "https://github.com/login/device/code",
    "token_uri": "https://github.com/login/oauth/access_token",
    "scope": "repo gist",
}
SSO_WARNING = """Results may be incomplete. You have not granted your Personal Access token access to the following organizations:"""
UNAUTHORIZED_WARNING = """
Bad credentials. Verify that your personal access token is correct and that you are authorized to access this resource.
"""
SELF_SIGNED_WARNING = """
There was a problem verifying the SSL Certificate due to a certificate authority that isn't trusted or a self-signed certificate in the certificate chain. Try setting CUMULUSCI_SYSTEM_CERTS Environment Variable to 'True'. See https://cumulusci.readthedocs.io/en/stable/env-var-reference.html?#cumulusci-system-certs
"""


class GitHubRety(Retry):
    def __init__(self, *args, **kwargs):
        super().__init__(*args, **kwargs)

    def increment(self, *args, **kwargs):
        # Check for connnection and fail on SSLerror
        # SSLCertVerificationError
        if "error" in kwargs:
            error = kwargs["error"]
            error_str = "CERTIFICATE_VERIFY_FAILED"
            if error_str in str(error):
                raise error
        # finally call increment
        return super().increment(*args, **kwargs)


# Prepare request retry policy to be attached to github sessions.
# 401 is a weird status code to retry, but sometimes it happens spuriously
# and https://github.community/t5/GitHub-API-Development-and/Random-401-errors-after-using-freshly-generated-installation/m-p/22905 suggests retrying
retries = GitHubRety(status_forcelist=(401, 502, 503, 504), backoff_factor=0.3)
adapter = HTTPAdapter(max_retries=retries)


def get_github_api(username=None, password=None):
    """Old API that only handles logging in as a user.

    Here for backwards-compatibility during the transition.
    """
    gh = login(username, password)
    gh.session.mount("http://", adapter)
    gh.session.mount("https://", adapter)
    return gh


INSTALLATIONS = {}


def _determine_github_client(host: str, client_params: dict) -> GitHub:
    # also covers "api.github.com"
    is_github: bool = host in (None, "None") or "github.com" in host
    client_cls: GitHub = GitHub if is_github else GitHubEnterprise  # type: ignore
    params: dict = client_params
    if not is_github:
        params["url"] = "https://" + host  # type: ignore

    return client_cls(**params)


def get_github_api_for_repo(keychain, repo_url, session=None) -> GitHub:
    owner, repo_name, host = parse_repo_url(repo_url)
    gh: GitHub = _determine_github_client(
        host,
        {
            "session": session
            or GitHubSession(default_read_timeout=30, default_connect_timeout=30)
        },
    )

    # Apply retry policy
    gh.session.mount("http://", adapter)
    gh.session.mount("https://", adapter)

    GITHUB_TOKEN = os.environ.get("GITHUB_TOKEN")
    APP_KEY = os.environ.get("GITHUB_APP_KEY", "").encode("utf-8")
    APP_ID = os.environ.get("GITHUB_APP_ID")
    if APP_ID and APP_KEY:
        installation = INSTALLATIONS.get((owner, repo_name))
        if installation is None:
            gh.login_as_app(APP_KEY, APP_ID, expire_in=120)
            try:
                installation = gh.app_installation_for_repository(owner, repo_name)
            except github3.exceptions.NotFoundError:
                raise GithubException(
                    f"Could not access {owner}/{repo_name} using GitHub app. "
                    "Does the app need to be installed for this repository?"
                )
            INSTALLATIONS[(owner, repo_name)] = installation
        gh.login_as_app_installation(APP_KEY, APP_ID, installation.id)
    elif GITHUB_TOKEN:
        gh.login(token=GITHUB_TOKEN)
    else:
        token = get_auth_from_service(host, keychain)
        gh.login(token=token)

    return gh


def get_auth_from_service(host, keychain) -> tuple:
    """
    Given a host extracted from a repo_url, returns the username and token for
    the first service with a matching server_domain
    """
    if host is None or host == "None" or "github.com" in host:
        service_config = keychain.get_service("github")
    else:
        services = keychain.get_services_for_type("github_enterprise")
        service_by_host = {service.server_domain: service for service in services}

        # Check when connecting to server, but not when creating new service as this would always catch
        if list(service_by_host.keys()).count(host) == 0:
            raise ServiceNotConfigured(
                f"No Github Enterprise service configured for domain {host}."
            )

        service_config = service_by_host[host]

    # Basic Auth no longer supported on github.com, so only returning token
    # this requires GitHub Enterprise to use token auth and not Basic auth
    # docs.github.com/en/rest/overview/other-authentication-methods#via-username-and-password
    return service_config.token


def validate_gh_enterprise(host: str, keychain) -> None:
    services = keychain.get_services_for_type("github_enterprise")
    if services:
        hosts = [service.server_domain for service in services]
        if hosts.count(host) > 1:
            raise GithubException(
                f"More than one Github Enterprise service configured for domain {host}."
            )


def validate_service(options: dict, keychain) -> dict:
    username = options["username"]
    token = options["token"]
    # Github service doesn't have "server_domain",
    server_domain = options.get("server_domain", None)

    gh = _determine_github_client(server_domain, {"token": token})
    if type(gh) == GitHubEnterprise:
        validate_gh_enterprise(server_domain, keychain)
    try:
        authed_user = gh.me()
        auth_login = authed_user.login
        assert username == auth_login, f"{username}, {auth_login}"
    except AssertionError as e:
        raise GithubException(
            f"Service username and token username do not match. ({str(e)})"
        )
    except Exception as e:
        warning_msg = format_github3_exception(e) or str(e)
        raise GithubException(
            f"Could not confirm access to the GitHub API: {warning_msg}"
        )
    else:
        member_orgs = {f"{org.id}": f"{org.login}" for org in gh.organizations()}
        options["Organizations"] = ", ".join([k for k in member_orgs.values()])

        # We're checking for a partial-response SSO header and /user/orgs
        # doesn't include one, so we need /user/repos instead.
        repo_generator = gh.repositories()
        _ = next(repo_generator, None)
        repo_response = repo_generator.last_response
        options["scopes"] = ", ".join(sorted(get_oauth_scopes(repo_response)))

        unauthorized_org_ids = get_sso_disabled_orgs(repo_response)
        unauthorized_orgs = {
            k: member_orgs[k] for k in unauthorized_org_ids if k in member_orgs
        }
        if unauthorized_orgs:
            options["SSO Disabled"] = ", ".join([k for k in unauthorized_orgs.values()])

        expiration_date = repo_response.headers.get(
            "GitHub-Authentication-Token-Expiration"
        )
        if expiration_date:
            options["expires"] = expiration_date

    return options


def get_pull_requests_with_base_branch(repo, base_branch_name, head=None, state=None):
    """Returns a list of pull requests with the given base branch"""
    if head:
        head = repo.owner.login + ":" + head
    return list(repo.pull_requests(base=base_branch_name, head=head, state=state))


def get_pull_requests_by_head(repo, branch_name):
    """Returns all pull requests with head equal to the given branch name."""
    if branch_name == repo.default_branch:
        return None

    return list(repo.pull_requests(head=repo.owner.login + ":" + branch_name))


def create_pull_request(repo, branch_name, base=None, title=None):
    """Creates a pull request for the given branch"""
    base = base or repo.default_branch
    title = title or "Auto-Generated Pull Request"
    pull_request = repo.create_pull(title, base, branch_name)
    return pull_request


def add_labels_to_pull_request(repo, pull_request, *labels):
    """Adds a label to a pull request via the issue object
    Args:
    * repo: Repository object
    * pull_request: ShortPullRequest object that exists in repo
    * labels: list(str) of labels to add to the pull request"""
    issue = repo.issue(pull_request.number)
    issue.add_labels(*labels)


def is_label_on_pull_request(repo, pull_request, label_name):
    """Returns True if the given label is on the pull request with the given
    pull request number. False otherwise."""
    labels = list(repo.issue(pull_request.number).labels())
    return any(label_name == issue_label.name for issue_label in labels)


def get_pull_requests_by_commit(github, repo, commit_sha):
    endpoint = (
        github.session.base_url
        + f"/repos/{repo.owner.login}/{repo.name}/commits/{commit_sha}/pulls"
    )
    response = github.session.get(
        endpoint, headers={"Accept": "application/vnd.github.groot-preview+json"}
    )
    json_list = safe_json_from_response(response)

    # raises github3.exceptions.IncompleteResposne
    # when these are not present
    for json in json_list:
        json["body_html"] = ""
        json["body_text"] = ""

    return [ShortPullRequest(json, github) for json in json_list]


def is_pull_request_merged(pull_request):
    """Takes a github3.pulls.ShortPullRequest object"""
    return pull_request.merged_at is not None


def markdown_link_to_pr(change_note):
    return f"{change_note.title} [[PR{change_note.number}]({change_note.html_url})]"


def find_latest_release(repo, include_beta=None) -> Optional[Release]:
    try:
        if include_beta:
            return get_latest_prerelease(repo)
        else:
            return repo.latest_release()
    except (github3.exceptions.NotFoundError, StopIteration):
        pass


def get_latest_prerelease(repo: Repository) -> Optional[Release]:
    """Calls GraphQL to retrieve the latest release, ordered chronologically."""
    QUERY = Template(
        """
          query {
            repository(owner: "$owner", name: "$name") {
              releases(last: 1, orderBy: {field: CREATED_AT, direction: ASC}) {
                nodes {
                  tagName
                }
              }
            }
          }
        """
    ).substitute(dict(owner=repo.owner, name=repo.name))

    session: GitHubSession = repo.session
    # HACK: This is a kludgy workaround because GitHub Enterprise Server
    # base_urls in github3.py end in `/api/v3`.
    host = (
        session.base_url[: -len("/v3")]
        if session.base_url.endswith("/v3")
        else session.base_url
    )
    url: str = f"{host}/graphql"
    response: Response = session.request("POST", url, json={"query": QUERY})
    response_dict: dict = response.json()

    if release_tags := response_dict["data"]["repository"]["releases"]["nodes"]:
        return repo.release_from_tag(release_tags[0]["tagName"])


def find_previous_release(repo, prefix=None):
    most_recent = None
    for release in repo.releases():
        if prefix and not release.tag_name.startswith(prefix):
            continue
        if not prefix and release.prerelease:
            continue
        # Return the second release
        if most_recent is None:
            most_recent = release
        else:
            return release


VERSION_ID_RE = re.compile(r"version_id: (\S+)")


def get_version_id_from_commit(repo, commit_sha, context):
    commit = get_commit(repo, commit_sha)

    for status in commit.status().statuses:
        if status.state == "success" and status.context == context:
            match = VERSION_ID_RE.search(status.description)
            if match:
                return match.group(1)


def get_commit(repo: Repository, commit_sha: str) -> Optional[RepoCommit]:
    """Given a SHA1 hash, retrieve a Commit object from the REST API."""
    try:
        commit = repo.commit(commit_sha)
    except (github3.exceptions.NotFoundError, github3.exceptions.UnprocessableEntity):
        # GitHub returns 422 for nonexistent commits in at least some circumstances.
        raise DependencyLookupError(f"Could not find commit {commit_sha} on GitHub")
    return commit


def find_repo_feature_prefix(repo: Repository) -> str:
    contents = repo.file_contents(
        "cumulusci.yml",
        ref=repo.branch(repo.default_branch).commit.sha,
    )
    head_cumulusci_yml = cci_safe_load(io.StringIO(contents.decoded.decode("utf-8")))
    return (
        head_cumulusci_yml.get("project", {})
        .get("git", {})
        .get("prefix_feature", "feature/")
    )


def find_repo_commit_status_context(
    repo: Repository, context_name: str, default: str
) -> str:
    contents = repo.file_contents(
        "cumulusci.yml",
        ref=repo.branch(repo.default_branch).commit.sha,
    )
    head_cumulusci_yml = cci_safe_load(io.StringIO(contents.decoded.decode("utf-8")))
    return (
        head_cumulusci_yml.get("project", {}).get("git", {}).get(context_name, default)
    )


def get_tag_by_name(repo: Repository, tag_name: str) -> Tag:
    """Fetches a tag by name from the given repository"""
    ref: Reference = get_ref_for_tag(repo, tag_name)
    try:
        return repo.tag(ref.object.sha)
    except github3.exceptions.NotFoundError:
        msg = f"Could not find tag '{tag_name}' with SHA {ref.object.sha} on GitHub"
        if ref.object.type != "tag":
            msg += f"\n{tag_name} is not an annotated tag."
        raise GithubApiNotFoundError(msg)


def get_ref_for_tag(repo: Repository, tag_name: str) -> Reference:
    """Gets a Reference object for the tag with the given name"""
    try:
        return repo.ref(f"tags/{tag_name}")
    except github3.exceptions.NotFoundError:
        raise GithubApiNotFoundError(
            f"Could not find reference for 'tags/{tag_name}' on GitHub"
        )


def get_version_id_from_tag(repo: Repository, tag_name: str) -> str:
    """Given the name of a tag, return the version_id in the tag's message.

    @param tag_name: the name of the tag
    @param repo: the repository of the package to look for a release in
    @returns: the 04t id in the tag's messages
    """
    tag = get_tag_by_name(repo, tag_name)
    for line in tag.message.split("\n"):
        if line.startswith("version_id:"):
            version_id = line.split("version_id: ")[1]
            if not version_id.startswith("04t"):
                continue
            return version_id

    raise DependencyLookupError(f"Could not find version_id for tag {tag_name}")


def format_github3_exception(
    exc: Union[ResponseError, TransportError, ConnectionError]
) -> str:
    """Checks github3 exceptions for the most common GitHub authentication
    issues, returning a user-friendly message if found.

    @param exc: The exception to process
    @returns: The formatted exception string
    """
    user_warning = ""

    too_many_str = "too many 401 error responses"
    is_bad_auth_retry = (
        type(exc) is TransportError
        and type(exc.exception) is RetryError
        and too_many_str in str(exc.exception)
    )
    is_auth_failure = type(exc) is AuthenticationFailed

    if is_bad_auth_retry or is_auth_failure:
        user_warning = UNAUTHORIZED_WARNING

    if isinstance(exc, ResponseError):
        scope_error_msg = check_github_scopes(exc)
        sso_error_msg = check_github_sso_auth(exc)
        user_warning = scope_error_msg + sso_error_msg

    if isinstance(exc, ConnectionError):
        if "self signed certificate" in str(exc.exception):
            user_warning = SELF_SIGNED_WARNING
        else:
            return ""

    return user_warning


def warn_oauth_restricted(exc: ResponseError) -> str:
    user_warning = ""

    is_403 = exc.response.status_code == 403
    org_restricted_oauth_warning = (
        "organization has enabled OAuth App access restriction"
    )

    if is_403 and org_restricted_oauth_warning in str(exc):
        user_warning = str(exc)
        user_warning += "\nYou may also use a Personal Access Token as a workaround."

    return user_warning


def check_github_scopes(exc: ResponseError) -> str:
    """
    Parse github3 ResponseError headers for the correct scopes and return a
    warning if the user is missing.

    @param exc: The exception to process
    @returns: The formatted exception string
    """

    user_warning = ""

    has_wrong_status_code = exc.response.status_code not in (403, 404)
    if has_wrong_status_code:
        return user_warning

    token_scopes = get_oauth_scopes(exc.response)

    # Gist resource won't return X-Accepted-OAuth-Scopes for some reason, so this
    # string might be `None`; we discard the empty string if so.
    accepted_scopes = exc.response.headers.get("X-Accepted-OAuth-Scopes") or ""
    accepted_scopes = set(accepted_scopes.split(", "))
    accepted_scopes.discard("")

    request_url = urlparse(exc.response.url)
    if not accepted_scopes and request_url.path == "/gists":
        accepted_scopes = {"gist"}

    missing_scopes = accepted_scopes.difference(token_scopes)
    if missing_scopes:
        user_warning = f"Your token may be missing the following scopes: {', '.join(missing_scopes)}\n"
        # This assumes we're not on enterprise and 'api.github.com' == request_url.hostname
        user_warning += (
            "Visit Settings > Developer settings > Personal access tokens to add them."
        )

    return user_warning


def check_github_sso_auth(exc: ResponseError) -> str:
    """
    Check ResponseError header for SSO authorization and return a warning if
    required

    @param exc: The exception to process
    @returns: The formatted exception string
    """
    user_warning = ""
    headers = exc.response.headers

    if exc.response.status_code != 403 or "X-Github-Sso" not in headers:
        return user_warning

    sso_header = str(headers["X-Github-Sso"] or "")
    if sso_header.startswith("required; url="):
        # In this case the message from github is good enough, but we can help
        # the user by opening a browser to authorize the token.
        auth_url = sso_header.split("url=", maxsplit=1)[1]
        user_warning = f"{exc.message}\n{auth_url}"
        webbrowser.open(auth_url)
    elif sso_header.startswith("partial-results"):
        # In cases where we don't have complete results we get the
        # partal-results header, so return the organization IDs. This may or
        # may not be useful without help from us to lookup the org IDs.
        unauthorized_org_ids = get_sso_disabled_orgs(exc.response)
        user_warning = f"{SSO_WARNING} {unauthorized_org_ids}"

    return user_warning


def get_sso_disabled_orgs(response: Response) -> list:
    """
    Given a response from Github, return a list of organization IDs without SSO
    grants.
    """
    disabled_orgs = []
    sso_header = response.headers.get("X-Github-Sso")
    partial_results_prefix = "partial-results; organizations="

    if sso_header and partial_results_prefix in sso_header:
        disabled_orgs = sso_header[len(partial_results_prefix) :].split(",")

    return disabled_orgs


def get_oauth_scopes(response: Response) -> set:
    """
    Given a response from Github, return the set of OAuth scopes for its
    request.
    """
    authorized_scopes = set()

    # If the token isn't authorized "X-OAuth-Scopes" header won't be present
    x_oauth_scopes = response.headers.get("X-OAuth-Scopes")
    if x_oauth_scopes:
        authorized_scopes = set(x_oauth_scopes.split(", "))

    return authorized_scopes


def catch_common_github_auth_errors(func: Callable) -> Callable:
    """
    A decorator catching the most common Github authentication errors.
    """

    @functools.wraps(func)
    def inner(*args, **kwargs):
        try:
            return func(*args, **kwargs)
        except ConnectionError as exc:
            if error_msg := format_github3_exception(exc):
                raise GithubApiError(error_msg) from exc
            else:
                raise
        except (ResponseError, TransportError) as exc:
            if error_msg := format_github3_exception(exc):
                url = request_url_from_exc(exc)
                error_msg = f"{url}\n{error_msg}".strip()
                raise GithubApiError(error_msg) from exc
            else:
                raise

    return inner


def request_url_from_exc(exc: Union[ResponseError, TransportError]) -> str:
    if isinstance(exc, TransportError):
        return exc.exception.response.url
    else:
        return exc.response.url


def get_oauth_device_flow_token():
    """Interactive github authorization"""
    config = OAuth2ClientConfig(**OAUTH_DEVICE_APP)
    device_code = OAuth2DeviceConfig(**get_device_code(config))

    console = Console()
    console.print(
        f"[bold] Enter this one-time code: [red]{device_code.user_code}[/red][/bold]"
    )

    console.print(f"Opening {device_code.verification_uri} in your default browser...")
    webbrowser.open(device_code.verification_uri)
    time.sleep(2)  # Give the user a second or two before we start polling

    with console.status("Polling server for authorization..."):
        device_token: dict = get_device_oauth_token(
            client_config=config, device_config=device_code
        )

    access_token = device_token.get("access_token")
    if access_token:
        console.print(
            f"[bold green]Successfully authorized OAuth token ({access_token[:7]}...)[/bold green]"
        )

    return access_token


@catch_common_github_auth_errors
def create_gist(github, description, files):
    """Creates a gist with the given description and files.

    github - an
    description - str
    files - A dict of files in the form of {filename:{'content': content},...}
    """
    return github.create_gist(description, files, public=False)


<<<<<<< HEAD
# Utils for GitHub Actions worker environments
def set_github_output(name: str, value: str):
    """Set an output parameter for the GitHub Actions runner."""
    github_output = os.environ.get("GITHUB_OUTPUT")
    if not github_output:
        return
    with open(github_output, "a") as f:
        f.write(f"{name}={value}\n")
=======
def encrypt_secret(public_key: str, secret_value: str) -> str:
    """Encrypt a Unicode string for GitHub Secrets using the public key."""
    public_key = public.PublicKey(public_key.encode("utf-8"), encoding.Base64Encoder())
    sealed_box = public.SealedBox(public_key)
    encrypted = sealed_box.encrypt(secret_value.encode("utf-8"))
    return b64encode(encrypted).decode("utf-8")
>>>>>>> 15d78ff1
<|MERGE_RESOLUTION|>--- conflicted
+++ resolved
@@ -606,6 +606,7 @@
         try:
             return func(*args, **kwargs)
         except ConnectionError as exc:
+        except ConnectionError as exc:
             if error_msg := format_github3_exception(exc):
                 raise GithubApiError(error_msg) from exc
             else:
@@ -667,7 +668,14 @@
     return github.create_gist(description, files, public=False)
 
 
-<<<<<<< HEAD
+def encrypt_secret(public_key: str, secret_value: str) -> str:
+    """Encrypt a Unicode string for GitHub Secrets using the public key."""
+    public_key = public.PublicKey(public_key.encode("utf-8"), encoding.Base64Encoder())
+    sealed_box = public.SealedBox(public_key)
+    encrypted = sealed_box.encrypt(secret_value.encode("utf-8"))
+    return b64encode(encrypted).decode("utf-8")
+
+
 # Utils for GitHub Actions worker environments
 def set_github_output(name: str, value: str):
     """Set an output parameter for the GitHub Actions runner."""
@@ -675,12 +683,4 @@
     if not github_output:
         return
     with open(github_output, "a") as f:
-        f.write(f"{name}={value}\n")
-=======
-def encrypt_secret(public_key: str, secret_value: str) -> str:
-    """Encrypt a Unicode string for GitHub Secrets using the public key."""
-    public_key = public.PublicKey(public_key.encode("utf-8"), encoding.Base64Encoder())
-    sealed_box = public.SealedBox(public_key)
-    encrypted = sealed_box.encrypt(secret_value.encode("utf-8"))
-    return b64encode(encrypted).decode("utf-8")
->>>>>>> 15d78ff1
+        f.write(f"{name}={value}\n")