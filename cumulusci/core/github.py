--- conflicted
+++ resolved
@@ -1,27 +1,16 @@
 """Wraps the github3 library to configure request retries."""
 
-<<<<<<< HEAD
-from future import standard_library
-
-standard_library.install_aliases()
-from future.utils import native_str_to_bytes
-
 import os
-import requests
-=======
-from cumulusci.core.exceptions import GithubException
-from github3 import GitHub
-from github3 import login
->>>>>>> fea9de46
 from requests.adapters import HTTPAdapter
 from requests.packages.urllib3.util.retry import Retry
-from builtins import str
 
 import github3
 from github3 import GitHub
 from github3 import login
 from github3.pulls import ShortPullRequest
+
 from cumulusci.core.exceptions import GithubException
+
 
 # Prepare request retry policy to be attached to github sessions.
 # 401 is a weird status code to retry, but sometimes it happens spuriously
