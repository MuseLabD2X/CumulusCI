from __future__ import unicode_literals
from collections import OrderedDict
from distutils.version import LooseVersion
import os

import hiyapyco
import raven

import cumulusci
from cumulusci.core.config import BaseTaskFlowConfig
from cumulusci.core.exceptions import ConfigError
from cumulusci.core.exceptions import DependencyResolutionError
from cumulusci.core.exceptions import KeychainNotFound
from cumulusci.core.exceptions import ServiceNotConfigured
from cumulusci.core.exceptions import ServiceNotValid
from cumulusci.core.github import get_github_api


class BaseProjectConfig(BaseTaskFlowConfig):
    """ Base class for a project's configuration which extends the global config """

    search_path = ["config"]

    def __init__(self, global_config_obj, config=None):
        self.global_config_obj = global_config_obj
        self.keychain = None
        if not config:
            config = {}
        super(BaseProjectConfig, self).__init__(config=config)

    @property
    def config_global_local(self):
        return self.global_config_obj.config_global_local

    @property
    def config_global(self):
        return self.global_config_obj.config_global

    @property
    def repo_info(self):
        if hasattr(self, "_repo_info"):
            return self._repo_info

        # Detect if we are running in a CI environment and get repo info
        # from env vars for the enviornment instead of .git files
        info = {"ci": None}

        # Make sure that the CUMULUSCI_AUTO_DETECT environment variable is
        # set before trying to auto-detect anything from the environment
        if not os.environ.get("CUMULUSCI_AUTO_DETECT"):
            self._repo_info = info
            return self._repo_info

        # Heroku CI
        heroku_ci = os.environ.get("HEROKU_TEST_RUN_ID")
        if heroku_ci:
            info = {
                "branch": os.environ.get("HEROKU_TEST_RUN_BRANCH"),
                "commit": os.environ.get("HEROKU_TEST_RUN_COMMIT_VERSION"),
                "ci": "heroku",
                "root": "/app",
            }

        # Other CI environment implementations can be implemented here...

        # Apply CUMULUSCI_REPO_* environment variables last so they can
        # override and fill in missing values from the CI environment
        repo_branch = os.environ.get("CUMULUSCI_REPO_BRANCH")
        if repo_branch:
            if repo_branch != info.get("branch"):
                self.logger.info(
                    "CUMULUSCI_REPO_BRANCH found, using its value as the branch"
                )
            info["branch"] = repo_branch
        repo_commit = os.environ.get("CUMULUSCI_REPO_COMMIT")
        if repo_commit:
            if repo_commit != info.get("commit"):
                self.logger.info(
                    "CUMULUSCI_REPO_COMMIT found, using its value as the commit"
                )
            info["commit"] = repo_commit
        repo_root = os.environ.get("CUMULUSCI_REPO_ROOT")
        if repo_root:
            if repo_root != info.get("root"):
                self.logger.info(
                    "CUMULUSCI_REPO_ROOT found, using its value as the repo root"
                )
            info["root"] = repo_root
        repo_url = os.environ.get("CUMULUSCI_REPO_URL")
        if repo_url:
            if repo_url != info.get("url"):
                self.logger.info(
                    "CUMULUSCI_REPO_URL found, using its value as the repo url, owner, and name"
                )
            url_info = self._split_repo_url(repo_url)
            info.update(url_info)

        # If running in a CI environment, make sure we have all the needed
        # git info or throw a ConfigError
        if info["ci"]:
            validate = OrderedDict(
                (
                    # <key>, <env var to manually override>
                    ("branch", "CUMULUSCI_REPO_BRANCH"),
                    ("commit", "CUMULUSCI_REPO_COMMIT"),
                    ("name", "CUMULUSCI_REPO_URL"),
                    ("owner", "CUMULUSCI_REPO_URL"),
                    ("root", "CUMULUSCI_REPO_ROOT"),
                    ("url", "CUMULUSCI_REPO_URL"),
                )
            )
            for key, env_var in list(validate.items()):
                if key not in info or not info[key]:
                    message = "Detected CI on {} but could not determine the repo {}".format(
                        info["ci"], key
                    )
                    if env_var:
                        message += ". You can manually pass in the {} with".format(key)
                        message += " with the {} environment variable.".format(env_var)
                    raise ConfigError(message)

        # Log any overrides detected through the environment as a warning
        if len(info) > 1:
            self.logger.info("")
            self.logger.warn("Using environment variables to override repo info:")
            keys = list(info.keys())
            keys.sort()
            for key in keys:
                self.logger.warn("  {}: {}".format(key, info[key]))
            self.logger.info("")

        self._repo_info = info
        return self._repo_info

    def _split_repo_url(self, url):
        url_parts = url.split("/")
        name = url_parts[-1]
        owner = url_parts[-2]
        if name.endswith(".git"):
            name = name[:-4]
        git_info = {"url": url, "owner": owner, "name": name}
        return git_info

    @property
    def repo_root(self):
        path = self.repo_info.get("root")
        if path:
            return path

        path = os.path.splitdrive(os.getcwd())[1]
        while True:
            if os.path.isdir(os.path.join(path, ".git")):
                return path
            head, tail = os.path.split(path)
            if not tail:
                # reached the root
                break
            path = head

    @property
    def repo_name(self):
        name = self.repo_info.get("name")
        if name:
            return name

        if not self.repo_root:
            return

        in_remote_origin = False
        with open(os.path.join(self.repo_root, ".git", "config"), "r") as f:
            for line in f:
                line = line.strip()
                if line == '[remote "origin"]':
                    in_remote_origin = True
                    continue
                if in_remote_origin and line.find("url =") != -1:
                    return self._split_repo_url(line)["name"]

    @property
    def repo_url(self):
        url = self.repo_info.get("url")
        if url:
            return url

        if not self.repo_root:
            return

        git_config_file = os.path.join(self.repo_root, ".git", "config")
        with open(git_config_file, "r") as f:
            in_remote_origin = False
            for line in f:
                line = line.strip()
                if line == '[remote "origin"]':
                    in_remote_origin = True
                    continue
<<<<<<< HEAD
                if in_remote_origin and 'url = ' in line:
                    return line[6:]
=======
                if in_remote_origin and "url = " in line:
                    return line[7:]
>>>>>>> db755140

    @property
    def repo_owner(self):
        owner = self.repo_info.get("owner")
        if owner:
            return owner

        if not self.repo_root:
            return

        in_remote_origin = False
        with open(os.path.join(self.repo_root, ".git", "config"), "r") as f:
            for line in f:
                line = line.strip()
                if line == '[remote "origin"]':
                    in_remote_origin = True
                    continue
                if in_remote_origin and line.find("url =") != -1:
                    line_parts = line.split("/")
                    return line_parts[-2].split(":")[-1]

    @property
    def repo_branch(self):
        branch = self.repo_info.get("branch")
        if branch:
            return branch

        if not self.repo_root:
            return

        with open(os.path.join(self.repo_root, ".git", "HEAD"), "r") as f:
            branch_ref = f.read().strip()
        if branch_ref.startswith("ref: "):
            return "/".join(branch_ref[5:].split("/")[2:])

    @property
    def repo_commit(self):
        commit = self.repo_info.get("commit")
        if commit:
            return commit

        if not self.repo_root:
            return

        branch = self.repo_branch
        if not branch:
            return

        join_args = [self.repo_root, ".git", "refs", "heads"]
        join_args.extend(branch.split("/"))
        commit_file = os.path.join(*join_args)

        commit_sha = None
        if os.path.isfile(commit_file):
            with open(commit_file, "r") as f:
                commit_sha = f.read().strip()
        else:
            packed_refs_path = os.path.join(self.repo_root, ".git", "packed-refs")
            with open(packed_refs_path, "r") as f:
                for line in f:
                    parts = line.split(" ")
                    if len(parts) == 1:
                        # Skip lines showing the commit sha of a tag on the
                        # preceeding line
                        continue
                    if parts[1].replace("refs/remotes/origin/", "").strip() == branch:
                        commit_sha = parts[0]
                        break

        return commit_sha

    @property
    def use_sentry(self):
        try:
            self.keychain.get_service("sentry")
            return True
        except ServiceNotConfigured:
            return False
        except ServiceNotValid:
            return False

    def init_sentry(self,):
        """ Initializes sentry.io error logging for this session """
        if not self.use_sentry:
            return

        sentry_config = self.keychain.get_service("sentry")

        tags = {
            "repo": self.repo_name,
            "branch": self.repo_branch,
            "commit": self.repo_commit,
            "cci version": cumulusci.__version__,
        }
        tags.update(self.config.get("sentry_tags", {}))

        env = self.config.get("sentry_environment", "CumulusCI CLI")

        self.sentry = raven.Client(
            dsn=sentry_config.dsn,
            environment=env,
            tags=tags,
            processors=("raven.processors.SanitizePasswordsProcessor",),
        )

    _get_github_api = get_github_api

    def get_github_api(self):
<<<<<<< HEAD
        github_config = self.keychain.get_service('github')
        gh = self._get_github_api(github_config.username, github_config.password)
=======
        github_config = self.keychain.get_service("github")
        gh = get_github_api(github_config.username, github_config.password)
>>>>>>> db755140
        return gh

    def get_latest_version(self, beta=False):
        """ Query Github Releases to find the latest production or beta release """
        gh = self.get_github_api()
        repo = gh.repository(self.repo_owner, self.repo_name)
        latest_version = None
        for release in repo.iter_releases():
            if beta != release.tag_name.startswith(self.project__git__prefix_beta):
                continue
            version = self.get_version_for_tag(release.tag_name)
            if version is None:
                continue
            version = LooseVersion(version)
            if not latest_version or version > latest_version:
                latest_version = version
        return latest_version

    @property
    def config_project_path(self):
        if not self.repo_root:
            return
        path = os.path.join(self.repo_root, self.config_filename)
        if os.path.isfile(path):
            return path

    @property
    def project_local_dir(self):
        """ location of the user local directory for the project
        e.g., ~/.cumulusci/NPSP-Extension-Test/ """

        # depending on where we are in bootstrapping the YamlGlobalConfig
        # the canonical projectname could be located in one of two places
        if self.project__name:
            name = self.project__name
        else:
            try:
                name = self.config_project["project"]["name"]
            except KeyError:
                name = ""

        path = os.path.join(
            os.path.expanduser("~"), self.global_config_obj.config_local_dir, name
        )
        if not os.path.isdir(path):
            os.makedirs(path)
        return path

    def get_tag_for_version(self, version):
        if "(Beta" in version:
            tag_version = version.replace(" (", "-").replace(")", "").replace(" ", "_")
            tag_name = self.project__git__prefix_beta + tag_version
        else:
            tag_name = self.project__git__prefix_release + version
        return tag_name

    def get_version_for_tag(self, tag, prefix_beta=None, prefix_release=None):
        if prefix_beta is None:
            prefix_beta = self.project__git__prefix_beta
        if prefix_release is None:
            prefix_release = self.project__git__prefix_release
        if tag.startswith(prefix_beta):
            version = tag.replace(prefix_beta, "")
            if "-Beta_" in version:
                # Beta tags are expected to be like "beta/1.0-Beta_1"
                # which is returned as "1.0 (Beta 1)"
                return version.replace("-", " (").replace("_", " ") + ")"
            else:
                return
        elif tag.startswith(prefix_release):
            return tag.replace(prefix_release, "")

    def set_keychain(self, keychain):
        self.keychain = keychain

    def _check_keychain(self):
        if not self.keychain:
            raise KeychainNotFound(
                "Could not find config.keychain. You must call "
                + "config.set_keychain(keychain) before accessing orgs"
            )

    def list_orgs(self):
        """ Returns a list of all org names for the project """
        self._check_keychain()
        return self.keychain.list_orgs()

    def get_org(self, name):
        """ Returns an OrgConfig for the given org_name """
        self._check_keychain()
        return self.keychain.get_org(name)

    def set_org(self, name, org_config):
        """ Creates or updates an org's oauth info """
        self._check_keychain()
        return self.keychain.set_org(name, org_config)

    def get_static_dependencies(self, dependencies=None):
        """ Resolves the project -> dependencies section of cumulusci.yml
            to convert dynamic github dependencies into static dependencies
            by inspecting the referenced repositories
        """
        if not dependencies:
            dependencies = self.project__dependencies

        if not dependencies:
            return

        static_dependencies = []
        for dependency in dependencies:
            if "github" not in dependency:
                static_dependencies.append(dependency)
            else:
                static = self.process_github_dependency(dependency)
                static_dependencies.extend(static)
        return static_dependencies

    def pretty_dependencies(self, dependencies, indent=None):
        if not indent:
            indent = 0
        pretty = []
        for dependency in dependencies:
            prefix = "{}  - ".format(" " * indent)
            for key, value in list(dependency.items()):
                extra = []
                if value is None or value is False:
                    continue
                if key == "dependencies":
                    extra = self.pretty_dependencies(
                        dependency["dependencies"], indent=indent + 4
                    )
                    if not extra:
                        continue
                    value = "\n{}".format(" " * (indent + 4))

                pretty.append("{}{}: {}".format(prefix, key, value))
                if extra:
                    pretty.extend(extra)
                prefix = "{}    ".format(" " * indent)
        return pretty

    def process_github_dependency(self, dependency, indent=None):
        if not indent:
            indent = ""

        self.logger.info(
            "{}Processing dependencies from Github repo {}".format(
                indent, dependency["github"]
            )
        )

        skip = dependency.get("skip")
        if not isinstance(skip, list):
            skip = [skip]

        # Initialize github3.py API against repo
        gh = self.get_github_api()
        repo_owner, repo_name = dependency["github"].split("/")[3:5]
        if repo_name.endswith(".git"):
            repo_name = repo_name[:-4]
        repo = gh.repository(repo_owner, repo_name)

        # Prepare HTTP auth header for requests calls to Github
        github = self.keychain.get_service("github")
        headers = {"Authorization": "token {}".format(github.password)}

        # Determine the ref if specified
        kwargs = {}
        if "tag" in dependency:
            tag = dependency["tag"]
            kwargs["ref"] = tag
        else:
            tag = None

        # Get the cumulusci.yml file
        contents = repo.contents("cumulusci.yml", **kwargs)
        cumulusci_yml = hiyapyco.load(contents.decoded, loglevel="INFO")

        # Get the namespace from the cumulusci.yml if set
        namespace = cumulusci_yml.get("project", {}).get("package", {}).get("namespace")

        # Check for unmanaged flag on a namespaced package
        unmanaged = namespace and dependency.get("unmanaged") is True

        # Look for subfolders under unpackaged/pre
        unpackaged_pre = []
        contents = repo.contents("unpackaged/pre", **kwargs)
        if contents:
            for dirname in list(contents.keys()):
                if "unpackaged/pre/{}".format(dirname) in skip:
                    continue
                subfolder = "{}-{}/unpackaged/pre/{}".format(
                    repo.name, repo.default_branch, dirname
                )
                zip_url = "{}/archive/{}.zip".format(repo.html_url, repo.default_branch)

                unpackaged_pre.append(
                    {
                        "zip_url": zip_url,
                        "subfolder": subfolder,
                        "headers": headers,
                        "unmanaged": dependency.get("unmanaged"),
                        "namespace_tokenize": dependency.get("namespace_tokenize"),
                        "namespace_inject": dependency.get("namespace_inject"),
                        "namespace_strip": dependency.get("namespace_strip"),
                    }
                )

        # Look for metadata under src (deployed if no namespace)
        unmanaged_src = None
        if unmanaged or not namespace:
            contents = repo.contents("src", **kwargs)
            if contents:
                zip_url = "{}/archive/{}.zip".format(repo.html_url, repo.default_branch)
                subfolder = "{}-{}/src".format(repo.name, repo.default_branch)

                unmanaged_src = {
                    "zip_url": zip_url,
                    "subfolder": subfolder,
                    "headers": headers,
                    "unmanaged": dependency.get("unmanaged"),
                    "namespace_tokenize": dependency.get("namespace_tokenize"),
                    "namespace_inject": dependency.get("namespace_inject"),
                    "namespace_strip": dependency.get("namespace_strip"),
                }

        # Look for subfolders under unpackaged/post
        unpackaged_post = []
        contents = repo.contents("unpackaged/post", **kwargs)
        if contents:
            for dirname in list(contents.keys()):
                if "unpackaged/post/{}".format(dirname) in skip:
                    continue
                zip_url = "{}/archive/{}.zip".format(repo.html_url, repo.default_branch)
                subfolder = "{}-{}/unpackaged/post/{}".format(
                    repo.name, repo.default_branch, dirname
                )

                dependency = {
                    "zip_url": zip_url,
                    "subfolder": subfolder,
                    "headers": headers,
                    "unmanaged": dependency.get("unmanaged"),
                    "namespace_tokenize": dependency.get("namespace_tokenize"),
                    "namespace_inject": dependency.get("namespace_inject"),
                    "namespace_strip": dependency.get("namespace_strip"),
                }
                # By default, we always inject the project's namespace into
                # unpackaged/post metadata
                if namespace and not dependency.get("namespace_inject"):
                    dependency["namespace_inject"] = namespace
                    dependency["unmanaged"] = unmanaged
                unpackaged_post.append(dependency)

        # Parse values from the repo's cumulusci.yml
        project = cumulusci_yml.get("project", {})
        prefix_beta = project.get("git", {}).get("prefix_beta", "beta/")
        prefix_release = project.get("git", {}).get("prefix_release", "release/")
        dependencies = project.get("dependencies")
        if dependencies:
            dependencies = self.get_static_dependencies(dependencies)

        # Create the final ordered list of all parsed dependencies
        repo_dependencies = []

        # unpackaged/pre/*
        if unpackaged_pre:
            repo_dependencies.extend(unpackaged_pre)

        if namespace and not unmanaged:
            version = None
            if tag:
                version = self.get_version_for_tag(tag, prefix_beta, prefix_release)
            else:
                # github3.py doesn't support the latest release API so we hack
                # it together here
                url = repo._build_url("releases/latest", base_url=repo._api)
                try:
                    version = repo._get(url).json()["name"]
                except Exception as e:
                    self.logger.warn(
                        "{}{}: {}".format(indent, e.__class__.__name__, e.message)
                    )

            if not version:
                raise DependencyResolutionError(
                    "{}Could not find latest release for {}".format(indent, namespace)
                )
            # If a latest prod version was found, make the dependencies a
            # child of that install
            dependency = {"namespace": namespace, "version": version}
            if dependencies:
                dependency["dependencies"] = dependencies
            repo_dependencies.append(dependency)

        # Unmanaged metadata from src (if referenced repo doesn't have a
        # namespace)
        else:
            if dependencies:
                repo_dependencies.extend(dependencies)
            if unmanaged_src:
                repo_dependencies.append(unmanaged_src)

        # unpackaged/post/*
        if unpackaged_post:
            repo_dependencies.extend(unpackaged_post)

        return repo_dependencies<|MERGE_RESOLUTION|>--- conflicted
+++ resolved
@@ -193,13 +193,8 @@
                 if line == '[remote "origin"]':
                     in_remote_origin = True
                     continue
-<<<<<<< HEAD
-                if in_remote_origin and 'url = ' in line:
+                if in_remote_origin and "url = " in line:
                     return line[6:]
-=======
-                if in_remote_origin and "url = " in line:
-                    return line[7:]
->>>>>>> db755140
 
     @property
     def repo_owner(self):
@@ -308,13 +303,8 @@
     _get_github_api = get_github_api
 
     def get_github_api(self):
-<<<<<<< HEAD
-        github_config = self.keychain.get_service('github')
+        github_config = self.keychain.get_service("github")
         gh = self._get_github_api(github_config.username, github_config.password)
-=======
-        github_config = self.keychain.get_service("github")
-        gh = get_github_api(github_config.username, github_config.password)
->>>>>>> db755140
         return gh
 
     def get_latest_version(self, beta=False):
