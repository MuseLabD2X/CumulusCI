--- conflicted
+++ resolved
@@ -65,8 +65,8 @@
 
 class BaseChangeNotesProvider(object):
 
-    def __init__(self, release_notes):
-        self.release_notes = release_notes
+    def __init__(self, release_notes_generator):
+        self.release_notes_generator = release_notes_generator
 
     def __call__(self):
         """ Subclasses should provide an implementation that returns an iterable of each change note """
@@ -103,7 +103,7 @@
     @property
     def github_info(self):
         # By default, look for github config info in the release_notes property.  Subclasses can override this if needed
-        return self.release_notes.github_info
+        return self.release_notes_generator.github_info
 
     def call_api(self, subpath, data=None):
         """ Takes a subpath under the repository (ex: /releases) and returns the json data from the api """
@@ -127,10 +127,11 @@
     
 class ChangeNotesLinesParser(BaseChangeNotesParser):
 
-    def __init__(self, title, start_line):
+    def __init__(self, release_notes_generator, title, start_line):
         super(ChangeNotesLinesParser, self).__init__(title)
         if not start_line:
             raise ValueError('start_line cannot be empty')
+        self.release_notes_generator = release_notes_generator
         self.start_line = start_line
         self._in_section = False
 
@@ -288,7 +289,6 @@
         super(StaticReleaseNotesGenerator, self).__init__()
 
     def _init_parsers(self):
-<<<<<<< HEAD
         self.parsers.append(ChangeNotesLinesParser(self, 'Critical Changes', '# Warning'))
         self.parsers.append(ChangeNotesLinesParser(self, 'Changes', '# Info'))
         self.parsers.append(GithubIssuesParser(self, 'Issues Closed', '# Issues'))
@@ -308,12 +308,4 @@
         self.parsers.append(GithubIssuesParser(self, 'Issues Closed', '# Issues'))
 
     def _init_change_notes(self):
-        return DirectoryChangeNotesProvider(self, self.directory)
-=======
-        self.parsers.append(ChangeNotesLinesParser(
-            'Critical Changes', '# Warning'))
-        self.parsers.append(ChangeNotesLinesParser(
-            'Changes', '# Info'))
-        self.parsers.append(GithubIssuesParser(
-            'Issues Closed', '# Issues'))
->>>>>>> cc09dec4
+        return DirectoryChangeNotesProvider(self, self.directory)